# Copyright (c) Microsoft Corporation. All rights reserved.
# Licensed under the MIT license.

import numpy as np
import operator
import math

from numpy.core.fromnumeric import shape

from seedot.compiler.antlr.seedotParser import seedotParser as SeeDotParser

import seedot.compiler.ast.ast as AST
from seedot.compiler.ast.astVisitor import ASTVisitor

import seedot.compiler.ir.ir as IR
import seedot.compiler.ir.irUtil as IRUtil

import seedot.config as config
import seedot.compiler.type as Type
from seedot.util import *
from seedot.compiler.ir.irBuilder import IRBuilder

'''
IRBuilder class converts the input AST into IR, which is a sequence of function calls.
Each node in the input grammar is handled with its own function in this class.
'''


class IRBuilderZeroSkew(IRBuilder):
    def __init__(self, outputLog, ddsScaleInfo = {}, substitutions = {}, scaleForX = None, variableToBitwidthMap={}, sparseMatrixSizes={}, demotedVarsList=[], demotedVarsOffsets={}):
        super().__init__(outputLog, ddsScaleInfo, substitutions, scaleForX, variableToBitwidthMap, sparseMatrixSizes, demotedVarsList, demotedVarsOffsets)
        self.intermediateVarScales = {}
        self.intermediateVarZeros = {}

        self.varScales = {}
        self.varZeros = {}
        self.vbwEnabled = config.vbwEnabled 
        for varName in ddsScaleInfo.keys():
            self.intermediateVarScales[varName] = ddsScaleInfo[varName][0]
            self.intermediateVarZeros[varName] = ddsScaleInfo[varName][1]
        
    def visitFuncCall(self, node: AST.FuncCall):
        # The type of each argument is same and is equal to the type of the output.
        # The compiler assumes that the output of the uninterpreted function call is the last argument to the function.
        # Also assumes that the scale of the output is equal to the scale of the first argument.
        progs = []
        exprs = []
        for expr in node.exprList:
            (prog_in, expr_in) = self.visit(expr)
            progs.append(prog_in)
            exprs.append(expr_in)

        prog_out = IR.Prog([])
        for prog_funcCall in progs:
            prog_out = IRUtil.concatPrograms(prog_out, prog_funcCall)

        expr_out = self.getTempVar()

        # Scale of the output is the scale of the first argument.
        scale_out = self.varScales[exprs[0].idf]
        zero_out = self.varZeros[exprs[0].idf]
        intv_out = self.varIntervals[exprs[0].idf]

        args = dict()
        ch = 'A'
        for expr in exprs:
            args[expr] = ch
            ch = chr(ord(ch) + 1) # Inputs would be labelled A, B, C, ... etc.
        args[expr_out] = expr_out.idf

        ch = 'I'
        for i in node.type.shape:
            args[IR.Int(i)] = ch
            ch = chr(ord(ch) + 1) # Indices would be named I, J, K, ... etc.

        comment = IR.Comment(
            node.name + '(' + ', '.join(expr.idf for expr in exprs) + ')', self.counter_inst+1)
        self.allDepths[self.counter_inst+1] = self.curDepth

        funcCall = IR.FuncCall(node.name, args)

        prog_funcCall = IR.Prog([comment, funcCall])

        self.counter_inst += 1
        self.updateLiveRange([expr_in for expr_in in node.exprList] + [expr_out])

        prog_out = IRUtil.concatPrograms(prog_out, prog_funcCall)

        # Update metadata.
        self.varDeclarations[expr_out.idf] = node.type
        self.varScales[expr_out.idf] = scale_out
        self.varZeros[expr_out.idf] = zero_out
        self.varIntervals[expr_out.idf] = intv_out

        return (prog_out, expr_out)

    def getMatMulShrAndN(self, scale_in_A, scale_in_B, scale_out, zero_in_A, zero_in_B, zero_out, bitiwidth_in_A, bitwidth_in_B, bitwidth_temp, bitwidth_out):
        M = (scale_in_A * scale_in_B)/scale_out
        if math.fabs(M - 1.0) < 0.000000001:
            M = 1.0 - 0.0000001
        # assert (M < 1.0 and M > 0.0 ), "The multiplier in matmul must be in (0,1)"
        m_scale = self.getScale(M, bitwidth_temp)
        M0 = np.ldexp(M, -m_scale)
        N = -m_scale
        N -= (31 if (bitwidth_temp == 32) else 63)
        return M0, N

    def visitBopMul2DTensor(self, node: AST.Bop1):
        (prog_in_A, expr_in_A) = self.visit(node.expr1)

        (prog_in_B, expr_in_B) = self.visit(node.expr2)

        expr_temp = self.getTempVar()
        expr_out = self.getTempVar()

        # Read input scales and bit-widths.
        bitwidth_in_A, scale_in_A, zero_in_A = self.getBitwidthScaleZeros(expr_in_A.idf)
        bitwidth_in_B, scale_in_B, zero_in_B = self.getBitwidthScaleZeros(expr_in_B.idf)
        # Read output scales and bitwidths. In data-driven scaling, the output scale is directly profiled from floating-point runtime.
        # In static scaling used by old SeeDot (PLDI '19), output scale and bit-width is set to None is statically computed later.
        if expr_out.idf == 'a':
            print("Hre!")
        bitwidth_out, scale_out, zero_out = self.getBitwidthScaleZeros(expr_out.idf)
        bitwidth_temp = self.getTempBitwidth(bitwidth_in_A, bitwidth_in_B, "mul", bitwidth_out)
    
        type_in_A, type_in_B = node.expr1.type, node.expr2.type
        type_out = node.type

        [I, J] = type_in_A.shape
        [J, K] = type_in_B.shape

        ## Removed tree sum for the purpose of zero Skew representation
        clamp_min, clamp_max = self.getClampValues(bitwidth_out)
        intv_out = (0,0)

        # shr_A = self.formatShr(shr_A)
        # shr_B = self.formatShr(shr_B)
        M0, N = self.getMatMulShrAndN(scale_in_A, scale_in_B, scale_out, zero_in_A, zero_in_B, zero_out, bitwidth_in_A, bitwidth_in_B, bitwidth_temp, bitwidth_out)
        
        # If either of the input parameters are model parameters, change the function name which would read the model parameter differently on the target device (no difference in x86 mode).
        c = ''
        # if expr_in_A.idf in self.globalVars:
        #     c += 'C'
        # else:
        #     c += 'N'
        # if expr_in_B.idf in self.globalVars:
        #     c += 'C'
        # else:
        #     c += 'N'

        expr_in_A.inputVar = False
        expr_in_B.inputVar = False
        expr_out.inputVar = False

        
        comment = IR.Comment(expr_in_A.idf + ' * ' + expr_in_B.idf, self.counter_inst+1)
        self.allDepths[self.counter_inst+1] = self.curDepth

        # Bit-width for temporary variables.
        bitwidth_mul = bitwidth_temp# self.getTempBitwidth(bitwidth_in_A, bitwidth_in_B, "mul")

        # If one variable is already used as a sparse matrix, prevent further use as a dense matrix.
        assert expr_in_A.idf + "idx" not in self.sparseMatrixSizes.keys(), "Cannot use same matrix %s for both sparse and dense multiplication" % expr_in_A.idf

        funcCall = IR.FuncCall("MatMul" + c, {
            expr_in_A: "A",
            expr_in_B: "B",
            expr_out: "C",
            IR.Int(I): "I",
            IR.Int(J): "J",
            IR.Int(K): "K",
            IR.Float(scale_in_A): "scale_in_A",
            IR.Float(scale_in_B): "scale_in_B",
            IR.Float(scale_out): "scale_out",
            IR.Int(-1*zero_in_A): "zero_A",
            IR.Int(-zero_in_B): "zero_B",
            IR.Int(zero_out): "zero_C",
            IR.Int(M0): "M0",
            IR.Int(-N): "N",
            IR.Int(clamp_min): "clamp_min",
            IR.Int(clamp_max): "clamp_max"
        }) if not self.vbwEnabled else IR.FuncCall("MatMul" + c + ("<int%d_t, int%d_t, int%d_t, int%d_t>"%(bitwidth_in_A, bitwidth_in_B, bitwidth_mul, bitwidth_out)), {
            expr_in_A: "A",
            expr_in_B: "B",
            expr_out: "C",
            IR.Int(I): "I",
            IR.Int(J): "J",
            IR.Int(K): "K",
            IR.Float(scale_in_A): "scale_in_A",
            IR.Float(scale_in_B): "scale_in_B",
            IR.Float(scale_out): "scale_out",
            IR.Int(-1*zero_in_A): "zero_A",
            IR.Int(-zero_in_B): "zero_B",
            IR.Int(zero_out): "zero_C",
            IR.Int(M0): "M0",
            IR.Int(-N): "N",
            IR.Int(clamp_min): "clamp_min",
            IR.Int(clamp_max): "clamp_max",
            # IR.Int(demote): "demote"
        })

        debugPrint = []
        if config.zeroSkewDebug:
            debugPrint.append(IR.FuncCall("debugPrint", {
                expr_out: "expr",
                IR.Int(I): "I",
                IR.Int(K): "J",
                IR.Float(scale_out): "scale",
                IR.Int(zero_out): "zero",
                IR.String(expr_out): "varName"
            }))

        self.counter_inst += 1
        self.updateLiveRange([expr_in_A, expr_in_B, expr_out])

        
        prog_mul = IR.Prog([comment, funcCall] + (debugPrint if config.zeroSkewDebug else []))

        prog_out = IRUtil.concatPrograms(prog_in_A, prog_in_B, prog_mul)

        # Update metadata.
        self.varDeclarations[expr_out.idf] = type_out
        self.varScales[expr_out.idf] = scale_out
        self.varZeros[expr_out.idf] = zero_out
        self.varIntervals[expr_out.idf] = intv_out

        # Print logs.
        self.log.print(comment.msg)
        self.log.print("\tInput1: scale = %f, zero = %d, interval = [%d, %d]" % (
            (self.varScales[expr_in_A.idf],) + (self.varZeros[expr_in_A.idf],) + self.varIntervals[expr_in_A.idf]))
        self.log.print("\tInput2: scale = %f, zero = %d, interval = [%d, %d]" % (
            (self.varScales[expr_in_B.idf],) + (self.varZeros[expr_in_B.idf],) + self.varIntervals[expr_in_B.idf]))
        self.log.print("\tOutput: scale = %f, zero = %d, interval = [%d, %d]" % (
            (self.varScales[expr_out.idf],) + (self.varZeros[expr_out.idf],) + self.varIntervals[expr_out.idf]))

        return (prog_out, expr_out)

    # For any variable, get its bitwidth and scale given the bitwidth assignment.
    def getBitwidthScaleZeros(self, varName, native=False):

        assert (self.ddsEnabled),  "Zero skew without DDS not supported"
        
        if self.ddsEnabled or self.vbwEnabled: # If not enabled, all scales statically computed.
            while varName in self.substitutions:
                varName = self.substitutions[varName]

        if varName in self.varScales.keys(): # Function has been called on this variable or scale has been manually computed.
            if varName in self.demotedVarsList:
                return config.wordLength // 2, self.varScales[varName], self.varZeros[varName]
            else:
                return config.wordLength, self.varScales[varName], self.varZeros[varName]
        elif varName in self.intermediateVarScales.keys(): # This will be populated for DDS mode.
            if varName in self.demotedVarsList and native == False:
                getLogger().debug("irBuilderZeroSkew.py: getBitwidthScaleZeros: Unexpected Way of demoting when using vbw with zero skew, possible source of error")
                new_scale, new_zero = self.adjustScaleAndZero(self.intermediateVarScales[varName], self.intermediateVarZeros[varName], demote=True)
                return config.wordLength // 2, new_scale, new_zero
            else:
                return config.wordLength, self.intermediateVarScales[varName], self.intermediateVarZeros[varName]
        else:
            assert False, "No root found"


    def visitLet(self, node: AST.Let):
        # Visit RHS of the let statement.
        if(isinstance(node.decl, AST.Decl)):
            self.declVarName = node.name
        (prog_decl, expr_decl) = self.visit(node.decl)

        type_decl = node.decl.type
        idf = node.name

        # e1 : Int
        if Type.isInt(type_decl):
            # LHS is a new integer variable and needs to be assigned to the list of variables.
            self.varDeclarations[idf] = Type.Int()
            self.internalVars.append(idf)

            # Visit remainder of the program.
            (prog_in, expr_in) = self.visit(node.expr)

            cmd = IR.Assn(IR.Var(idf), expr_decl)
            prog_let = IR.Prog([cmd])

            prog_out = IRUtil.concatPrograms(prog_decl, prog_let, prog_in)

            return (prog_out, expr_in)

        # Left Splice case.
        elif node.leftSplice is not None:
            # We have to assign the value of decl (RHS) into a splice of the LHS variable.
            parentVar = node.name
            while parentVar in self.substitutions:
                parentVar = self.substitutions[parentVar] # Done as all metadata is stored at the end of the substitution chain.
            # Assign the RHS to a splice of LHS.
            (prog_splice, expr_splice) = self.visitLeftSplice(node.leftSplice, expr_decl, self.varDeclarations[parentVar])
            (prog_in, expr_in) = self.visit(node.expr)

            # Profile the LHS as the value would have been updated, hence the scale required for LHS in the floating-point code may be different.
            profile = IR.Prog([])
            
            prog_out = IRUtil.concatPrograms(prog_decl, prog_splice, profile, prog_in)

            return (prog_out, expr_in)
        # e1 : Tensor{(),(..)}
        else:
            # Compute the scale of the LHS variable. RHS/decl may have a different bit-width, hence the scale of LHS has to be adjusted accordingly.
            if idf in self.demotedVarsList:
                self.varScales[idf], self.varZeros[idf] = self.adjustScaleAndZero(self.varScales[expr_decl.idf], self.varZeros[expr_decl.idf], demote=True)
            else:
                self.varScales[idf], self.varZeros[idf] = self.varScales[expr_decl.idf], self.varZeros[expr_decl.idf]
            self.varIntervals[idf] = self.varIntervals[expr_decl.idf]

            # If LHS is demoted to lower bit-width, the RHS should also be in a lower bit-width, so scale of RHS is also adjusted.
            if idf in self.demotedVarsList:
                self.varScales[expr_decl.idf], self.varZeros[expr_decl.idf] = self.adjustScaleAndZero(self.varScales[expr_decl.idf], self.varZeros[expr_decl.idf])
                self.demotedVarsList.append(expr_decl.idf)
                # self.demotedVarsOffsets[expr_decl.idf] = self.demotedVarsOffsets[idf]
                self.varsForBitwidth[expr_decl.idf] = config.wordLength // 2
            else:
                if expr_decl.idf not in self.varsForBitwidth:
                    self.varsForBitwidth[expr_decl.idf] = config.wordLength

            # For input X, scale is computed as follows.
            if idf == "X" and self.scaleForX is not None:
                self.varScales[idf], self.varZeros[idf] = self.adjustScaleAndZero(self.scaleForX[0], self.scaleForX[1]) if 'X' in self.demotedVarsList else (self.scaleForX[0], self.scaleForX[1])
            
            # If the let statement is a model parameter declaration, then the following is invoked.
            if isinstance(node.decl, AST.Decl):
                self.globalVars.append(idf)
                # TODO: Do I need to update varDeclarations or is it handled already?
                self.varDeclarations[idf] = node.decl.type
                expr_decl.idf = idf
                expr_decl.inputVar = True

            # For mutable variables of a loop, such variables are substituted  later and the details are captured here.
            if idf in self.mutableVars:
                expr_decl.idf = idf

            # In fixed-point mode, for mutable variables the scales need to be adjusted which is done here.
            if idf in self.mutableVars:
                # Add a loop to adjust the scale back to the original one.
                curr_scale = self.varScales[idf]
                curr_zero = self.varZeros[idf]
                idfs = idf
                while idfs in self.substitutions.keys():
                    idfs = self.substitutions[idfs]
                # Read profiled scale of the LHS (profile assumes 16-bit variables) and compute final scale depending on actual bitwidth of LHS.
                if self.ddsEnabled:
                    _, raw_new_scale, raw_new_zero = self.getBitwidthScaleZeros(idfs)
                    new_scale, new_zero = self.adjustScaleAndZero(raw_new_scale, raw_new_zero) if idfs in self.demotedVarsList else (raw_new_scale, raw_new_zero)
                    new_intv = (0, 0)
                else:
                    [minVal, maxVal] = self.mutableVarsProfile[0] # TODO: This function may not work for multiple loops in a code.
                    new_scale, new_zero = self.getScaleAndZero(minVal, maxVal, bw=(config.wordLength // 2 if idfs in self.demotedVarsList else config.wordLength))
                    new_intv = (int(minVal / new_scale + new_zero), int(maxVal / new_scale + new_zero))

                # diff_scale = 2 ** (curr_scale - new_scale) if curr_scale > new_scale else 2 ** (new_scale - curr_scale)

                [I, J] = type_decl.shape
                bitwidth_decl, scale_decl, zero_decl = self.getBitwidthScaleZeros(expr_decl.idf)

                # Reset the self.scale value to the profile generated one.
                self.varScales[idf] = new_scale
                self.varZeros[idf] = new_zero
                self.varIntervals[idf] = new_intv
            else:
                pass
                
            (prog_in, expr_in) = self.visit(node.expr)

            getLogger().warning("Removed the if condition in visitLet")
            # # TODO: When is this triggered and why is this required?
            # if idf in self.mutableVars:
            #     getLogger().warning("TODO: Fix this if condition")
            #     idfs = idf
            #     while idfs in self.substitutions.keys():
            #         idfs = self.substitutions[idfs]
            #     if self.ddsEnabled:
            #         _, raw_new_scale = self.getBitwidthScaleZeros(idfs)
            #         new_scale = raw_new_scale + (config.wordLength // 2 + self.demotedVarsOffsets[idfs] if idfs in self.demotedVarsList else 0)
            #         new_intv = (0, 0)
            #     else:
            #         [minVal, maxVal] = self.mutableVarsProfile[0]
            #         new_scale = self.getScale(max(abs(minVal), abs(maxVal)))
            #         new_intv = self.getInterval(new_scale, minVal, maxVal)
            #     self.varScales[expr_decl.idf] = new_scale
            #     self.varIntervals[expr_decl.idf] = new_intv


            # Perform substitutions to consolidate generated names and user-provided names.
            prog_in = prog_in.subst(idf, expr_decl)
            expr_in = expr_in.subst(idf, expr_decl)

            # Consolidate the information about live ranges for lhs and rhs, given the substitutions performed above.
            if idf != expr_decl.idf and idf in self.varLiveIntervals and expr_decl.idf in self.varLiveIntervals:
                self.varLiveIntervals[idf] = [min(self.varLiveIntervals[idf][0], self.varLiveIntervals[expr_decl.idf][0]), max(self.varLiveIntervals[idf][1], self.varLiveIntervals[expr_decl.idf][1])]
                self.varLiveIntervals[expr_decl.idf] = list(self.varLiveIntervals[idf])

            prog_out = IRUtil.concatPrograms(prog_decl, prog_in)

            return (prog_out, expr_in)

    def adjustScaleAndZero(self, scale, zero, demote=True):
        if demote == False: # 8-bit to 16-bit
            new_scale = (scale * config.maxVar8Bit) / config.maxVar16Bit 
            new_zero = int(zero*scale/new_scale)
            return new_scale, new_zero
        else: # 16-bit to 8-bit
            new_scale = (scale * config.maxVar16Bit)/config.maxVar8Bit
            new_zero = int(zero*scale/new_scale)
            return new_scale, new_zero
    
    def getScaleAndZero(self, minVal, maxVal, bw=config.wordLength, decl=False, varName = None):
        maxVar = config.maxVar8Bit if bw == 8 else config.maxVar16Bit

        # if decl and varName != 'X':
        #     zero = 0
        #     scale = (maxVal - minVal)/(2 * maxVar)
        #     return scale, int(zero)
        
        if maxVal == minVal:
            
            scale = math.fabs(1.0/maxVal) if (maxVal > 1.0) else math.fabs(maxVal)
            zero = 0
            return scale, zero
        zero = -minVal

        minVal += zero
        maxVal += zero
        
        if math.fabs(maxVal) < 0.00000001:
            scale = 1.0
        else:
            scale = maxVal/(2*maxVar)

        return scale, int(zero/scale)

        
    def getInterval(self, scale: int, val_min: float, val_max: float):
        assert False, "This should not be called for zero skew implementation"


    # Floating-point numbers in the input code.
    def visitFloat(self, node: AST.Float):
        val = node.value
        scale, zero = self.getScaleAndZero(val, val)
        intv = (int(val/scale) + zero, int(val/scale) + zero)
        val_int = IR.DataType.getInt(int(val/scale) + zero)

        prog = IR.Prog([])
        expr = self.getTempVar()

        # Updating metadata.
        self.varDeclarations[expr.idf] = node.type
        self.varScales[expr.idf] = scale
        self.varZeros[expr.idf] = zero
        self.varIntervals[expr.idf] = intv
        self.intConstants[expr.idf] = val_int
        self.floatConstants[expr.idf] = val

        return (prog, expr)

    # Declaration for model parameters in the input code.
    def visitDecl(self, node: AST.Decl):
        minVal, maxVal = node.range

        assert minVal <= maxVal, "Range of a variable with values (%.6f, %.6f) is not valid" % (
            minVal, maxVal)

        # The range for model parameters is specified in the input code, which enables us to directly compute their scale.
        scale, zero = self.getScaleAndZero(minVal, maxVal, decl=True, varName = self.declVarName)
        intv = (int(minVal/scale) + zero, int(maxVal/scale) + zero)

        prog = IR.Prog([])
        expr = self.getTempVar()
        expr.inputVar = True

        # Updating metadata.
        self.varScales[expr.idf] = scale
        self.varZeros[expr.idf] = zero
        self.varIntervals[expr.idf] = intv

        return (prog, expr)
    
    def getInterval(self, minVal, maxVal, scale, zero):
        return (int(minVal/scale) + zero, int(maxVal/scale) + zero)
    
    def getNumInFixedPoint(self, num_float, scale):
        assert False, "Illegal Function getNumInFixedPoint for Zero skew representation"
    
    def getNumInZeroSkew(self, num_float, scale, zero):
        return IR.Int(int(num_float/scale) + zero)

    # Init is used for initializing mutable loop variables whose values are updated repeatedly.
    def visitInit(self, node: AST.Init):
        if node.value == 0:
            # getScale() fails for 0. Hence, replacing it with a very low value.
            minVal, maxVal = -0.000001, 0.000001
        else:
            minVal, maxVal = node.value, node.value

        expr = self.getTempVar()

        # Computing the scale of the variable, either using runtime profile data (new SeeDot OOPSLA '20) or using initial value (old SeeDot PLDI '19).
        _, scale, zero = self.getBitwidthScaleZeros(expr.idf)
        
        intv = self.getInterval(scale, zero, minVal, maxVal)

        comment = IR.Comment('init([%s], %.6f)' % (
            ', '.join(map(str, node.shape)), node.value), self.counter_inst+1)
        self.allDepths[self.counter_inst+1] = self.curDepth

        # If the initial value is zero, memset is more efficient to set all values to zero.
        if node.value == (-zero * scale):
            memset = IR.Memset(expr, node.type.size())
            prog_init = IR.Prog([comment, memset])
        # Using loops to initialize non-zero values instead of memset.
        else:
            iters_in = self.getTempIterators(len(node.shape))

            loopShape = []  # Contains the shape of the tensor being initialized.
            loopIters = []  # Iterators which will be used to iterate to each tensor element.

            for order in range(len(node.shape)):
                loopShape.append(node.shape[order])
                loopIters.append(iters_in[order])
            getLogger().debug("Changed loop assignment in visitInit")
            loop = IRUtil.loop(loopShape, loopIters, [
                IR.Assn(IRUtil.addIndex(expr, iters_in), 
                self.getNumInZeroSkew(node.value, scale, zero))
            ])

            prog_init = IR.Prog([comment] + loop)

        self.counter_inst += 1
        self.updateLiveRange(expr)

        prog_out = prog_init
        expr_out = expr

        # Updating metadata.
        self.varDeclarations[expr_out.idf] = node.type
        self.varScales[expr_out.idf] = scale
        self.varZeros[expr_out.idf] = zero
        self.varIntervals[expr_out.idf] = intv

        # Logging debug messages.
        self.log.print(comment.msg)
        self.log.print("\tOutput: scale = %d, interval = [%d, %d]" % (
            (self.varScales[expr_out.idf],) + self.varIntervals[expr_out.idf]))

        return (prog_out, expr)

    # out = in ^ T
    def visitTransp(self, node: AST.Transp):
        (prog_in, expr_in) = self.visit(node.expr)

        expr_out = self.getTempVar()

        type_out = node.type
        [I, J] = type_out.shape

        # The input and output scale are same as the values of the input and output tensor are the same.
        bw_out, scale_out, zero_out = self.getBitwidthScaleZeros(expr_in.idf)
        intv_out = self.varIntervals[expr_in.idf]

        expr_in.inputVar = False
        expr_out.inputVar = False

        comment = IR.Comment(expr_in.idf + "^T", self.counter_inst+1)
        self.allDepths[self.counter_inst+1] = self.curDepth

        # If the input variable is demoted to lower bit-width, demote the output as well as no extra information can be stored in the extra bits.
        self.varsForBitwidth[expr_out.idf] = bw_out
        if bw_out != config.wordLength:
            self.demotedVarsList.append(expr_out.idf)

        funcCall = IR.FuncCall("Transpose", {
            expr_in: "A",
            expr_out: "B",
            IR.Int(I): "I",
            IR.Int(J): "J"
        }) if not self.vbwEnabled else IR.FuncCall("Transpose<int%d_t>" % (bw_out), {
            expr_in: "A",
            expr_out: "B",
            IR.Int(I): "I",
            IR.Int(J): "J"
        })

        self.counter_inst += 1
        self.updateLiveRange([expr_in, expr_out])

        prog_transp = IR.Prog([comment, funcCall])

        prog_out = IRUtil.concatPrograms(prog_in, prog_transp)

        # Update metadata.
        self.varDeclarations[expr_out.idf] = type_out
        self.varScales[expr_out.idf] = scale_out
        self.varZeros[expr_out.idf] = zero_out
        self.varIntervals[expr_out.idf] = intv_out

        return (prog_out, expr_out)

    def visitSplice(self, node: AST.Splice):
        (prog_in, expr_in) = self.visit(node.expr)

        vars_in = []
        progs_in = []

        # Each indexing variable can be a complex expression so iterate through them all.
        for var in node.vars:
            part_prog_in, part_expr_in = self.visit(var)
            progs_in.append(part_prog_in)
            vars_in.append(part_expr_in)

        type_in = node.expr.type
        type_out = node.type

        # Keeping input and output scales same because the output tensor is a subtensor of the input, and generally the range of values remain the same in both.
        bw_out, scale_out, zero_out = self.getBitwidthScaleZeros(expr_in.idf)

        expr_out = self.getTempVar()

        # If the input variable is demoted to lower bit-width, demote the output as well as no extra information can be stored in the extra bits.
        self.varsForBitwidth[expr_out.idf] = bw_out
        if self.varsForBitwidth[expr_out.idf] != config.wordLength:
            self.demotedVarsList.append(expr_out.idf)

        # Computing loop iterators for LHS and RHS.
        iters_in = self.getTempIterators(type_in.dim)
        iters_out = self.getTempVars(type_out.dim)

        loopShape = [] # Shape of the output tensor which will dictate the range of the iterators.
        loopIters = [] # Iterator which will iterate across different dimensions of the tensor.
        loopAssns = [] # Assignment carried out within one loop body.
        for order in range(type_in.dim):
            loopShape.append(node.sizes[order])
            loopIters.append(iters_in[order])
            loopAssns.append(IR.Assn(iters_out[order], IRUtil.add(iters_in[order], vars_in[order])))

        expr_out_idx = IRUtil.addIndex(expr_out, iters_in)
        expr_in_idx = IRUtil.addIndex(expr_in, iters_out)
        loop = IRUtil.loop(loopShape, loopIters, loopAssns + [
                IR.Assn(expr_out_idx, expr_in_idx)
            ])

        # Comment in the output code to show the input command for the corresponding output code.
        out_indices = ']['.join([i.idf for i in iters_in])
        in_indices = ']['.join([i.idf for i in iters_out])
        comment = IR.Comment("%s[%s] = %s[%s]"%(expr_out_idx.idf, out_indices, expr_in_idx.idf, in_indices), self.counter_inst+1)

        self.allDepths[self.counter_inst+1] = self.curDepth
        prog_splice = IR.Prog([comment] + loop)

        self.counter_inst += 1
        self.updateLiveRange([expr_in, expr_out])

        # In case the target variable is contiguous, we can optimize (use memcpy instead of a loop).
        canOptimize = True
        loopShapeMustBeOne = False
        for i in range(len(loopShape) - 1, -1, -1):
            if loopShapeMustBeOne:
                if loopShape[i] != 1:
                    canOptimize = False
            else:
                if loopShape[i] == type_in.shape[i]:
                    continue
                elif loopShape[i] < type_in.shape[i]:
                    loopShapeMustBeOne = True
                    continue
                else:
                    assert False, "Illegal State, subtensor dimensions must be less than original tensor dimensions"
        canOptimize = canOptimize and (expr_in.idf not in self.globalVars)

        if canOptimize:
            prog_splice = IR.Prog([comment, IR.Memcpy(expr_out, expr_in, np.prod(loopShape), [IR.Int(0) for i in range(len(vars_in))], vars_in)])
        else:
            assert True

        # Concatenating the code for main expression and the indexing expressions.
        prog_out = IR.Prog([])
        prog_out = IRUtil.concatPrograms(prog_out, prog_in)
        for prog in progs_in:
            prog_out = IRUtil.concatPrograms(prog_out, prog)
        prog_out = IRUtil.concatPrograms(prog_out, prog_splice)

        # Update metadata.
        self.varDeclarations[expr_out.idf] = type_out
        self.varScales[expr_out.idf] = scale_out
        self.varZeros[expr_out.idf] = zero_out
        self.varIntervals[expr_out.idf] = (0,0)

        # Update declarations.
        for var in iters_out:
            self.varDeclarations[var.idf] = Type.Int()
            self.internalVars.append(var.idf)

        return (prog_out, expr_out)

    def visitReshape(self, node: AST.Reshape):
        (prog_in, expr_in) = self.visit(node.expr)

        '''
        reshape(A, (T1, T2), (N, H, W))

        cmd1:  t1 = t2 = 0;
        loop: for n in 0:N:
                 for h in 0:H:
                   for w in 0:W:
        cmd3:        B[t1][t2] = A[n][h][w]
        cmd5:        t2++;
                     if (t2 == T2)
                       t2 = 0;
        cmd5_:         t1++;
        '''

        type_in = node.expr.type
        type_out = node.type

        # Compute scaling factors.
        bw_out, scale_out, zero_out = self.getBitwidthScaleZeros(expr_in.idf)
        intv_out = self.varIntervals[expr_in.idf]

        # Declare variables.
        expr_out = self.getTempVar()

        # If the input variable is demoted to lower bit-width, demote the output as well as no extra information can be stored in the extra bits.
        self.varsForBitwidth[expr_out.idf] = bw_out
        if self.varsForBitwidth[expr_out.idf] != config.wordLength:
            self.demotedVarsList.append(expr_out.idf)

        iters_in = self.getTempIterators(type_in.dim)
        iters_out = self.getTempVars(type_out.dim)

        # Initialize to 0.
        cmd1 = [IR.Assn(var, IRUtil.zero) for var in iters_out]

        # Incrementing the first index.
        first_iter = iters_out[0]
        cmd5_ = IRUtil.incCmd(first_iter)

        # Incrementing other indices using a loop.
        cmd5 = [cmd5_]
        for i in range(1, type_out.dim):
            curr_iter = iters_out[i]
            curr_size = IR.Int(type_out.shape[i])
            cmd5 = [IRUtil.incCmd(curr_iter), IR.If(IRUtil.eq(curr_iter, curr_size), [
                IRUtil.initVarToZero(curr_iter)] + cmd5)]

        # Outer loop.
        # The iterators are selected based on the selection order specified by the user.
        loopShape = []
        loopIters = []
        
        if node.order == None:
            node.order = [i+1 for i in range(type_in.dim)]

        for order in node.order:
            order = order - 1
            loopShape.append(type_in.shape[order])
            loopIters.append(iters_in[order])

        loop = IRUtil.loop(loopShape, loopIters, [IR.Assn(IRUtil.addIndex(
            expr_out, iters_out), IRUtil.addIndex(expr_in, iters_in))] + cmd5)

        # Finalize.
        comment = IR.Comment("reshape(" + expr_in.idf + ", (" + ', '.join(str(e)
            for e in type_out.shape) + "), (" + ', '.join(str(e) for e in node.order) + ")", self.counter_inst+1)
        self.allDepths[self.counter_inst+1] = self.curDepth

        # In case the reshaped array's memory layout is identical to original array, we can optimize (use memcpy instead of loop).
        canOptimize = True
        for i in range(len(node.order)):
            if node.order[i] != i+1:
                canOptimize = False
        # The input variable 'X' is handled differently in M3 codegen.
        if not (forM3() and expr_in.idf == 'X'):
            canOptimize = canOptimize and expr_in.idf not in self.globalVars

        if canOptimize:
            prog_memcpy = IR.Memcpy(expr_out, expr_in, type_out.size(), [IR.Int(0) for i in range(type_out.dim)], [IR.Int(0) for i in range(type_in.dim)])
            prog_reshape = IR.Prog([comment] + [prog_memcpy])
        else:
            prog_reshape = IR.Prog([comment] + cmd1 + loop)

        self.counter_inst += 1
        self.updateLiveRange([expr_in, expr_out])

        prog_out = IRUtil.concatPrograms(prog_in, prog_reshape)

        # Update context.
        self.varDeclarations[expr_out.idf] = type_out
        self.varScales[expr_out.idf] = scale_out
        self.varZeros[expr_out.idf] = zero_out
        self.varIntervals[expr_out.idf] = intv_out

        # Update declarations.
        for var in iters_out:
            self.varDeclarations[var.idf] = Type.Int()
            self.internalVars.append(var.idf)

        return (prog_out, expr_out)

    # B = reverse(A, axis=...)
    def visitReverse(self, node: AST.Reverse):
        (prog_in, expr_in) = self.visit(node.expr)

        prog_out = IR.Prog([])
        prog_out = IRUtil.concatPrograms(prog_out, prog_in)

        expr_out = self.getTempVar()

        # Scale of the output is the scale of the first argument as the values of output and first argument remain the same.
        intv_out = self.varIntervals[expr_in.idf]
        bitwidth_in, scale_in, zero_in = self.getBitwidthScaleZeros(expr_in.idf)
        bw_out, scale_out, zero_out = self.getBitwidthScaleZeros(expr_in.idf)

        args = dict()
        args[expr_in] = 'A'
        args[IR.Int(node.axis)] = 'axis'

        ch = 'I'
        for i in node.type.shape:
            args[IR.Int(i)] = ch
            ch = chr(ord(ch) + 1) # Indices will be labelled I, J, K, ... etc.

        args[expr_out] = 'B'

        comment = IR.Comment(
            "reverse" + '(' + expr_in.idf + ',' + str(node.axis) + ')', self.counter_inst+1)
        self.allDepths[self.counter_inst+1] = self.curDepth

        funcCall = IR.FuncCall('Reverse' + str(len(node.type.shape)), args) if not self.vbwEnabled else IR.FuncCall('Reverse' + str(len(node.type.shape)) + '<int' + str(bitwidth_in) + '_t>', args)

        prog_funcCall = IR.Prog([comment, funcCall])

        # If the input variable is demoted to lower bit-width, demote the output as well as no extra information can be stored in the extra bits.
        self.varsForBitwidth[expr_out.idf] = bw_out
        if self.varsForBitwidth[expr_out.idf] != config.wordLength:
            self.demotedVarsList.append(expr_out.idf)

        self.counter_inst += 1
        self.updateLiveRange([expr_in, expr_out])

        prog_out = IRUtil.concatPrograms(prog_out, prog_funcCall)

        # Update metadata.
        self.varDeclarations[expr_out.idf] = node.type
        self.varScales[expr_out.idf] = scale_out
        self.varZeros[expr_out.idf] = zero_out
        self.varIntervals[expr_out.idf] = intv_out

        return (prog_out, expr_out)
    
    def visitUop(self, node: AST.Uop):
        (prog_in, expr_in) = self.visit(node.expr)

        if node.op == SeeDotParser.ADD:
            return (prog_in, expr_in)

        assert node.op == SeeDotParser.SUB

        type_out = node.type
        
        self.allDepths[self.counter_inst+1] = self.curDepth

        # e : Int
        if Type.isInt(type_out):
            prog_out = prog_in
            expr_out = IRUtil.negate(expr_in)

            self.notScratch.append(expr_out.idf)

            # Just to be safe, check that the scaling factor of the integer variable is never tracked
            assert expr_in.idf not in self.varScales and expr_in.idf not in self.varIntervals
        # e: Tensor(), or Tensor(..)
        else:
            expr_out = self.getTempVar()
            iters = self.getTempIterators(type_out.dim)

            if type_out.isShapeOne():
                self.notScratch.append(expr_out.idf)

            bitwidth_out, scale_out, zero_out = self.getBitwidthScaleZeros(expr_in.idf)

            # If the input variable is demoted to lower bit-width, demote the output as well as no extra information can be stored in the extra bits.
            self.varsForBitwidth[expr_out.idf] = bitwidth_out
            if bitwidth_out != config.wordLength:
                self.demotedVarsList.append(expr_out.idf)

            (m, M) = self.varIntervals[expr_in.idf]
            intv_out = (-M, -m)

            lhs = IRUtil.addIndex(expr_out, iters)
            rhs = IRUtil.negate(IRUtil.addIndex(expr_in, iters))
            loop = IRUtil.loop(type_out.shape, iters, [IR.Assn(lhs, rhs)])
            prog_uop = IR.Prog(loop)

            prog_out = IRUtil.concatPrograms(prog_in, prog_uop)

            # Update metadata.
            self.varDeclarations[expr_out.idf] = type_out
            self.varScales[expr_out.idf] = scale_out
            self.varZeros[expr_out.idf] = zero_out
            self.varIntervals[expr_out.idf] = intv_out

        self.counter_inst += 1
        self.updateLiveRange([expr_in, expr_out])

        return (prog_out, expr_out)

    # out = in_A * in_B
    def visitBopMulInt(self, node: AST.Bop1):
        (prog_in_A, expr_in_A) = self.visit(node.expr1)

        (prog_in_B, expr_in_B) = self.visit(node.expr2)

        prog_out = IRUtil.concatPrograms(prog_in_A, prog_in_B)
        expr_out = IRUtil.mul(expr_in_A, expr_in_B)

        # Just to be safe, check that the scaling factor of the integer variables is never tracked.
        if isinstance(expr_in_A, IR.Var):
            assert expr_in_A.idf not in self.varScales and expr_in_A.idf not in self.varZeros and expr_in_A.idf not in self.varIntervals 
        if isinstance(expr_in_B, IR.Var):
            assert expr_in_B.idf not in self.varScales and expr_in_B.idf not in self.varZeros and expr_in_B.idf not in self.varIntervals

        return (prog_out, expr_out)
    
    # out = in_A * in_B
    def visitBopMul1DTensor(self, node: AST.Bop1):
        (prog_in_A, expr_in_A) = self.visit(node.expr1)

        (prog_in_B, expr_in_B) = self.visit(node.expr2)

        type_in_A, type_in_B = node.expr1.type, node.expr2.type
        type_out = node.type

        expr_out = self.getTempVar()

        # Read input scales and bit-widths.
        bitwidth_in_A, scale_in_A, zero_in_A = self.getBitwidthScaleZeros(expr_in_A.idf)
        bitwidth_in_B, scale_in_B, zero_in_B = self.getBitwidthScaleZeros(expr_in_B.idf)
        
        # Read output scales and bit-widths. In data-driven scaling, the output scale is directly profiled from floating-point runtime.
        # In static scaling used by old SeeDot (PLDI '19), output scale and bit-width is set to None is statically computed later.
        bitwidth_out, scale_out, zero_out = self.getBitwidthScaleZeros(expr_out.idf)
    
        intv_in_A, intv_in_B = self.varIntervals[expr_in_A.idf], self.varIntervals[expr_in_B.idf]

        # Compute scaling hyperparameters given input and output scales. If static scaling of old SeeDot is used, also compute the output scale and bit-width.
        # shr_A, shr_B, H1, H2, demote, scale_out = self.getShrTreeSumAndDemoteParamsForMul(bitwidth_in_A, scale_in_A, bitwidth_in_B, scale_in_B, bitwidth_temp, scale_temp, bitwidth_out, scale_out, 1)

        intv_out = (0, 0) # self.getIntvervalForMul(intv_in_A, shr_A, intv_in_B, shr_B)

        # Ensuring that in the generated code, the scalar is the first argument.
        if type_in_A.dim == 0:
            a, b = expr_in_A, expr_in_B
            bitwidth_in_A, bitwidth_in_B = bitwidth_in_A, bitwidth_in_B
            scale_in_A, scale_in_B = scale_in_A, scale_in_B
            zero_in_A, zero_in_B = zero_in_A, zero_in_B
            [I, J] = type_in_B.shape
        else:
            a, b = expr_in_B, expr_in_A
            bitwidth_in_A, bitwidth_in_B = bitwidth_in_B, bitwidth_in_A
            scale_in_A, scale_in_B = scale_in_B, scale_in_A
            zero_in_B, zero_in_A = zero_in_A, zero_in_B
            [I, J] = type_in_A.shape

        bitwidth_mul = self.getTempBitwidth(bitwidth_in_A, bitwidth_in_B, "mul", bitwidth_out)
    
        M0, N = self.getMatMulShrAndN(scale_in_A, scale_in_B, scale_out, zero_in_A, zero_in_B, zero_out, bitwidth_in_A, bitwidth_in_B, bitwidth_mul, bitwidth_out)
        a.inputVar = False
        b.inputVar = False
        expr_out.inputVar = False

        clamp_min, clamp_max = self.getClampValues(bitwidth_out)

        comment = IR.Comment(expr_in_A.idf + ' * ' + expr_in_B.idf, self.counter_inst+1)
        self.allDepths[self.counter_inst+1] = self.curDepth
        # Compute bit-width of intermediate variable.
        funcCall = IR.FuncCall("MatMulBroadcastA", {
            a: "A",
            b: "B",
            expr_out: "C",
            IR.Int(I): "I",
            IR.Int(J): "J",
            IR.Float(scale_in_A): "scale_in_A",
            IR.Float(scale_in_B): "scale_in_B",
            IR.Float(scale_out): "scale_out",
            IR.Int(-1*zero_in_A): "zero_A",
            IR.Int(-zero_in_B): "zero_B",
            IR.Int(zero_out): "zero_C",
            IR.Int(M0): "M0",
            IR.Int(-N): "N",
            IR.Int(clamp_min): "clamp_min",
            IR.Int(clamp_max): "clamp_max"
        }) if not self.vbwEnabled else IR.FuncCall("MatMulBroadcastA<int%d_t, int%d_t, int%d_t, int%d_t>"%(bitwidth_in_A, bitwidth_in_B, bitwidth_mul, bitwidth_out), {
            a: "A",
            b: "B",
            expr_out: "C",
            IR.Int(I): "I",
            IR.Int(J): "J",
            IR.Float(scale_in_A): "scale_in_A",
            IR.Float(scale_in_B): "scale_in_B",
            IR.Float(scale_out): "scale_out",
            IR.Int(-1*zero_in_A): "zero_A",
            IR.Int(-zero_in_B): "zero_B",
            IR.Int(zero_out): "zero_C",
            IR.Int(M0): "M0",
            IR.Int(-N): "N",
            IR.Int(clamp_min): "clamp_min",
            IR.Int(clamp_max): "clamp_max"
            # IR.Int(demote): "demote"
        })

        self.counter_inst += 1
        self.updateLiveRange([a, b, expr_out])

        debugPrint = IR.FuncCall("debugPrint", {
                expr_out: "expr",
                IR.Int(I): "I",
                IR.Int(J): "J",
                IR.Float(scale_out): "scale",
                IR.Int(zero_out): "zero",
                IR.String(expr_out): "varName"
            })


        prog_mul = IR.Prog([comment, funcCall] + ([debugPrint] if config.zeroSkewDebug else []))

        prog_out = IRUtil.concatPrograms(prog_in_A, prog_in_B, prog_mul)

        # Update metadata.
        self.varDeclarations[expr_out.idf] = type_out
        self.varScales[expr_out.idf] = scale_out
        self.varZeros[expr_out.idf] = zero_out
        self.varIntervals[expr_out.idf] = intv_out

        # Printing logs.
        self.log.print(comment.msg)
        self.log.print("\tInput1: scale = %f, zero = %d, interval = [%d, %d]" % (
            (self.varScales[expr_in_A.idf],) + (self.varZeros[expr_in_A.idf],) + self.varIntervals[expr_in_A.idf]))
        self.log.print("\tInput2: scale = %f, zero = %d, interval = [%d, %d]" % (
            (self.varScales[expr_in_B.idf],) + (self.varZeros[expr_in_B.idf],) + self.varIntervals[expr_in_B.idf]))
        self.log.print("\tOutput: scale = %f, zero = %d, interval = [%d, %d]" % (
            (self.varScales[expr_out.idf],) + (self.varZeros[expr_out.idf],) + self.varIntervals[expr_out.idf]))

        return (prog_out, expr_out)
    
    def getTempBitwidth(self, bitwidthA = None, bitwidthB = None, op = None, bitwidthC=None):
        if op == "mul":
            assert (bitwidthA is not None) and (bitwidthB is not None) and (bitwidthC is not None)
            # assert bitwidthC is None, "Illegal call to getTempBitwidth()"
            # biggerBitWidth = max(bitwidthA, bitwidthB)
            return (32 if max(bitwidthA, bitwidthB, bitwidthC) == 8 else 64)
        elif op == "add":
            assert (bitwidthA is not None) and (bitwidthB is not None) and (bitwidthC is not None)
            # assert bitwidthC is not None, "Illegal call to getTempBitwidth()"
            # biggerBitWidth = max(bitwidthA, bitwidthB, bitwidthC)
            return (32 if max(bitwidthA, bitwidthB, bitwidthC) == 8 else 64)
        elif op == "sigmoid":
            assert bitwidthA is not None
            return 32 if (bitwidthA == 8) else 64
        elif op == "tanh":
            assert bitwidthA is not None
            return 32 if (bitwidthA == 8) else 64
        elif op == "exp":
            assert bitwidthA is not None and bitwidthC is not None
            return 32 if (max(bitwidthA, bitwidthC) == 8) else 64
        elif op == None:
            getLogger().debug("Non add-sub specified for temp bitwidth")
            return (32 if config.wordLength == 8 else 64)
    
    # out = in_A <*> in_B
    def visitBopMulCir(self, node: AST.Bop1):
        (prog_in_A, expr_in_A) = self.visit(node.expr1)

        (prog_in_B, expr_in_B) = self.visit(node.expr2)

        type_out = node.type

        expr_out = self.getTempVar()

        assert type_out.dim == 2

        [I, J] = type_out.shape

        # Read input scales.
        bitwidth_in_A, scale_in_A, zero_in_A = self.getBitwidthScaleZeros(expr_in_A.idf)
        bitwidth_in_B, scale_in_B, zero_in_B = self.getBitwidthScaleZeros(expr_in_B.idf)
        # Read output scales and bit-widths. In data-driven scaling, the output scale is directly profiled from floating-point runtime.
        # In static scaling used by old SeeDot (PLDI '19), output scale and bit-width is set to None is statically computed later.
        bitwidth_out, scale_out, zero_out = self.getBitwidthScaleZeros(expr_out.idf)
        bitwidth_temp, scale_temp, zero_temp = self.getBitwidthScaleZeros(expr_out.idf, native=True)

        intv_in_A, intv_in_B = self.varIntervals[expr_in_A.idf], self.varIntervals[expr_in_B.idf]

        # The theoretical output scale in scale_raw might be different than profiled scale scale_out.
        # We perform a scale adjustment in this case for correctness.
        # TODO: Introduce a post-processing pass to merge consecutive scale adjustments hence generated.
        # adjust = []
        # if self.ddsEnabled:
        #     if scale_raw != scale_out:
        #         diff = 2 ** abs(scale_raw - scale_out)
        #         if scale_raw > scale_out:
        #             adjust = [IR.FuncCall("AdjustScaleShl" + (("<int%d_t>"%bitwidth_out) if self.vbwEnabled else ""), {
        #                         expr_out: "A",
        #                         IR.Int(I): "I",
        #                         IR.Int(J): "J",
        #                         IR.Int(diff): "scale"
        #                     })]
        #         else:
        #             adjust = [IR.FuncCall("AdjustScaleShr" + (("<int%d_t>"%bitwidth_out) if self.vbwEnabled else ""), {
        #                         expr_out: "A",
        #                         IR.Int(I): "I",
        #                         IR.Int(J): "J",
        #                         IR.Int(diff): "scale"
        #                     })]
        # else:
        #     scale_out = scale_raw

        intv_out = (0,0) # self.getIntvervalForMul(intv_in_A, shr_A, intv_in_B, shr_B)

        expr_in_A.inputVar = False
        expr_in_B.inputVar = False
        expr_out.inputVar = False

        comment = IR.Comment(expr_in_A.idf + ' <*> ' + expr_in_B.idf, self.counter_inst+1)
        self.allDepths[self.counter_inst+1] = self.curDepth

        bitwidth_mul = self.getTempBitwidth(bitwidth_in_A, bitwidth_in_B, "mul", bitwidth_out)

        M0, N = self.getMatMulShrAndN(scale_in_A, scale_in_B, scale_out, zero_in_A, zero_in_B, zero_out, bitwidth_in_A, bitwidth_in_B, bitwidth_mul, bitwidth_out)
        clamp_min, clamp_max = self.getClampValues(bitwidth_out)
        funcCall = IR.FuncCall("Hadamard", {
            expr_in_A: "A",
            expr_in_B: "B",
            expr_out: "C",
            IR.Int(I): "I",
            IR.Int(J): "J",
            IR.Int(-1*zero_in_A): "zero_A",
            IR.Int(-zero_in_B): "zero_B",
            IR.Int(zero_out): "zero_C",
            IR.Int(M0): "M0",
            IR.Int(-N): "N",
            IR.Int(clamp_min): "clamp_min",
            IR.Int(clamp_max): "clamp_max"
        }) if not self.vbwEnabled else IR.FuncCall("Hadamard<int%d_t, int%d_t, int%d_t, int%d_t>"%(bitwidth_in_A, bitwidth_in_B, bitwidth_mul, bitwidth_out), {
            expr_in_A: "A",
            expr_in_B: "B",
            expr_out: "C",
            IR.Int(I): "I",
            IR.Int(J): "J",
            IR.Int(-1*zero_in_A): "zero_A",
            IR.Int(-zero_in_B): "zero_B",
            IR.Int(zero_out): "zero_C",
            IR.Int(M0): "M0",
            IR.Int(-N): "N",
            IR.Int(clamp_min): "clamp_min",
            IR.Int(clamp_max): "clamp_max"
        })

        debugPrint = IR.FuncCall("debugPrint", {
                expr_out: "expr",
                # expr_temp: "T",
                IR.Int(I): "I",
                IR.Int(J): "J",
                IR.Float(scale_out): "scale",
                IR.Int(zero_out): "zero",
                IR.String(expr_out): "varName"
            })

        self.counter_inst += 1
        self.updateLiveRange([expr_in_A, expr_in_B, expr_out])

        prog_mul = IR.Prog([comment, funcCall] + ([debugPrint] if config.zeroSkewDebug else []))

        prog_out = IRUtil.concatPrograms(prog_in_A, prog_in_B, prog_mul)

        # Update metadata.
        self.varDeclarations[expr_out.idf] = type_out
        self.varScales[expr_out.idf] = scale_out
        self.varZeros[expr_out.idf] = zero_out
        self.varIntervals[expr_out.idf] = intv_out

        # Print logs.
        self.log.print(comment.msg)
        self.log.print("\tInput1: scale = %f, zero = %d, interval = [%d, %d]" % (
            (self.varScales[expr_in_A.idf],) + (self.varZeros[expr_in_A.idf],) + self.varIntervals[expr_in_A.idf]))
        self.log.print("\tInput2: scale = %f, zero = %d, interval = [%d, %d]" % (
            (self.varScales[expr_in_B.idf],) + (self.varZeros[expr_in_B.idf],) + self.varIntervals[expr_in_B.idf]))
        self.log.print("\tOutput: scale = %f, zero = %d, interval = [%d, %d]" % (
            (self.varScales[expr_out.idf],) + (self.varZeros[expr_out.idf],) + self.varIntervals[expr_out.idf]))


        return (prog_out, expr_out)
    
    # out = in_A 'op' in_B
    def visitBop2(self, node: AST.Bop2):
        (prog_in_A, expr_in_A) = self.visit(node.expr1)

        (prog_in_B, expr_in_B) = self.visit(node.expr2)

        type_out = node.type

        if node.op == SeeDotParser.ADD:
            (op_ir, op_fn) = (IR.Op.Op['+'], operator.add)
            funcName = "MatAdd"
        elif node.op == SeeDotParser.SUB:
            (op_ir, op_fn) = (IR.Op.Op['-'], operator.sub)
            funcName = "MatSub"

        # e : Int
        if Type.isInt(type_out):
            prog_out = IRUtil.concatPrograms(prog_in_A, prog_in_B)
            expr_out = IR.IntBop(expr_in_A, op_ir, expr_in_B)

            # Just to be safe that the scaling factor of the integer variable is never tracked.
            if isinstance(expr_in_A, IR.Var):
                assert expr_in_A.idf not in self.varScales and expr_in_A.idf not in self.varZeros and expr_in_A.idf not in self.varIntervals
            if isinstance(expr_in_B, IR.Var):
                assert expr_in_B.idf not in self.varScales and expr_in_B.idf not in self.varZeros and expr_in_B.idf not in self.varIntervals
        # e : Tensor(), or Tensor(..)
        else:
            assert type_out.dim == 2 or (type_out.dim == 4 and config.vbwEnabled), "Addition/subtraction of tensors is currently only supported for 2D tensors. Addition for 4D tensors is supported when VBW is enabled"

            type_A = node.expr1.type
            type_B = node.expr2.type

            assert (not type_out.dim == 4) or (type_A.dim == type_B.dim and expr_in_A.idf not in self.globalVars and expr_in_B.idf not in self.globalVars and node.op == SeeDotParser.ADD), "For 4D operation, no broadcasting supported, inputs should not be model parameters, and operation cannot be subtraction"

            # Depending on whether one of the inputs is a model parameter, change the function name so that the model parameter is read differently in the arduino codegen. No difference in case of x86 code.
            c = ''
            # if op_fn == operator.add:
            #     if expr_in_A.idf in self.globalVars:
            #         c += 'C'
            #     else:
            #         c += 'N'
            #     if expr_in_B.idf in self.globalVars:
            #         c += 'C'
            #     else:
            #         c += 'N'

            # If one of the inputs is a scalar, the operator will broadcast that input.
            if type_A.dim == 0:
                funcName += 'BroadCastA'
                c = ''
            elif type_B.dim == 0:
                funcName += 'BroadCastB'
                c = ''

            expr_out = self.getTempVar()

            # Read input scale.
            bitwidth_in_A, scale_in_A, zero_in_A = self.getBitwidthScaleZeros(expr_in_A.idf)
            bitwidth_in_B, scale_in_B, zero_in_B = self.getBitwidthScaleZeros(expr_in_B.idf)
            # Read output scale.

            bitwidth_out, scale_out, zero_out = self.getBitwidthScaleZeros(expr_out.idf)
            
            # Compute scaling hyperparameters given input and output scales. If static scaling of old SeeDot is used, also compute the output scale and bit-width.
            bitwidth_temp = self.getTempBitwidth(bitwidth_in_A, bitwidth_in_B, "add", bitwidth_out)
            
            (left_shift, shrA, nA, shrB, nB, shrC, nC) = self.getScaleAndZeroForAddAndSub(scale_in_A, zero_in_A, scale_in_B, zero_in_B, scale_out, zero_out, bitwidth_in_A, bitwidth_in_B, bitwidth_temp, bitwidth_out, op_fn)
            
            intv_in_A, intv_in_B = self.varIntervals[expr_in_A.idf], self.varIntervals[expr_in_B.idf]
            clamp_min, clamp_max = self.getClampValues(bitwidth_out)
            
            # demoteLog = shr_out - 8 if shr_out >= 8 else 0
            # shr_out = min(shr_out, 8)
            # irdemote = self.formatShr(demoteLog)

            if type_out.dim == 2:
                [I, J] = type_out.shape
            elif type_out.dim == 4:
                [N, H, W, C] = type_out.shape
            else:
                assert False, "Unsupported dimension for addition"

            # shr_A = self.formatShr(shr_A)
            # shr_B = self.formatShr(shr_B)
            # shr_out = self.formatShr(shr_out)

            expr_in_A.inputVar = False
            expr_in_B.inputVar = False
            expr_out.inputVar = False

            comment = IR.Comment(expr_in_A.idf + ' ' +
                                 op_ir.name + ' ' + expr_in_B.idf, self.counter_inst+1)
            self.allDepths[self.counter_inst+1] = self.curDepth

            # Generate output function call depending on dimensionality of the input / output.
            if type_out.dim == 2:
                funcCall = IR.FuncCall(funcName + c, {
                    expr_in_A: "A",
                    expr_in_B: "B",
                    expr_out: "C",
                    IR.Int(I): "I",
                    IR.Int(J): "J",
                    IR.Float(scale_in_A): "scale_in_A",
                    IR.Float(scale_in_B): "scale_in_B",
                    IR.Float(scale_out): "scale_out",
                    IR.Int(left_shift): "left_shift",
                    IR.Int(-zero_in_A): "zero_in_A",
                    IR.Int(shrA): "shrA",
                    IR.Int(-nA): "nA",
                    IR.Int(-zero_in_B): "zero_in_B",
                    IR.Int(shrB): "shrB",
                    IR.Int(-nB): "nB",
                    IR.Int(zero_out): "zero_out",
                    IR.Int(shrC): "shrC",
                    IR.Int(-nC): "nC",
                    IR.Int(clamp_min): "clamp_min",
                    IR.Int(clamp_max): "clamp_max"
                }) if not self.vbwEnabled else IR.FuncCall(funcName + c + ("<int%d_t, int%d_t, int%d_t, int%d_t>" % (bitwidth_in_A, bitwidth_in_B, bitwidth_temp, bitwidth_out)), {
                    expr_in_A: "A",
                    expr_in_B: "B",
                    expr_out: "C",
                    IR.Int(I): "I",
                    IR.Int(J): "J",
                    IR.Float(scale_in_A): "scale_in_A",
                    IR.Float(scale_in_B): "scale_in_B",
                    IR.Float(scale_out): "scale_out",
                    IR.Int(left_shift): "left_shift",
                    IR.Int(-zero_in_A): "zero_in_A",
                    IR.Int(shrA): "shrA",
                    IR.Int(-nA): "nA",
                    IR.Int(-zero_in_B): "zero_in_B",
                    IR.Int(shrB): "shrB",
                    IR.Int(-nB): "nB",
                    IR.Int(zero_out): "zero_out",
                    IR.Int(shrC): "shrC",
                    IR.Int(-nC): "nC",
                    IR.Int(clamp_min): "clamp_min",
                    IR.Int(clamp_max): "clamp_max"
                    # irdemote: "demote"
                })
            elif type_out.dim == 4:
                funcCall = IR.FuncCall(funcName + "4", {
                    expr_in_A: "A",
                    expr_in_B: "B",
                    expr_out: "X",
                    IR.Int(N): "N",
                    IR.Int(H): "H",
                    IR.Int(W): "W",
                    IR.Int(C): "C",
                    IR.Int(left_shift): "left_shift",
                    IR.Int(-zero_in_A): "zero_in_A",
                    IR.Int(shrA): "shrA",
                    IR.Int(-nA): "nA",
                    IR.Int(-zero_in_B): "zero_in_B",
                    IR.Int(shrB): "shrB",
                    IR.Int(-nB): "nB",
                    IR.Int(zero_out): "zero_out",
                    IR.Int(shrC): "shrC",
                    IR.Int(-nC): "nC",
                    IR.Int(clamp_min): "clamp_min",
                    IR.Int(clamp_max): "clamp_max"
                }) if not self.vbwEnabled else IR.FuncCall(funcName + "4" + ("<int%d_t, int%d_t, int%d_t, int%d_t>" % (bitwidth_in_A, bitwidth_in_B, self.getTempBitwidth(bitwidth_in_A, bitwidth_in_B, "add", bitwidth_out), bitwidth_out)), {
                    expr_in_A: "A",
                    expr_in_B: "B",
                    expr_out: "X",
                    IR.Int(N): "N",
                    IR.Int(H): "H",
                    IR.Int(W): "W",
                    IR.Int(C): "C",
                    IR.Int(left_shift): "left_shift",
                    IR.Int(-zero_in_A): "zero_in_A",
                    IR.Int(shrA): "shrA",
                    IR.Int(-nA): "nA",
                    IR.Int(-zero_in_B): "zero_in_B",
                    IR.Int(shrB): "shrB",
                    IR.Int(-nB): "nB",
                    IR.Int(zero_out): "zero_out",
                    IR.Int(shrC): "shrC",
                    IR.Int(-nC): "nC",
                    IR.Int(clamp_min): "clamp_min",
                    IR.Int(clamp_max): "clamp_max"
                    # irdemote: "demote"
                })

            debugPrint = IR.FuncCall("debugPrint", {
                expr_out: "expr",
                # expr_temp: "T",
                IR.Int(I): "I",
                IR.Int(J): "J",
                IR.Float(scale_out): "scale",
                IR.Int(zero_out): "zero",
                IR.String(expr_out): "varName"
            })


            self.counter_inst += 1
            self.updateLiveRange([expr_in_A, expr_in_B, expr_out])

            if type_out.dim == 4:
                if expr_in_A.idf not in self.globalVars and bitwidth_in_A == bitwidth_out:
                    self.setMemorySharableVariables(expr_in_A, expr_out)
                elif expr_in_B.idf not in self.globalVars and bitwidth_in_B == bitwidth_out:
                    self.setMemorySharableVariables(expr_in_B, expr_out)



            # The theoretical output scale in scale_raw might be different than profiled scale scale_out.
            # We perform a scale adjustment in this case for correctness.
            # TODO: Introduce a post-processing pass to merge consecutive scale adjustments hence generated.
            # if type_out.dim == 2:
            #     adjust = []
            #     if forFixed():
            #         if scale_out_unadjusted != scale_out:
            #             if scale_out_unadjusted > scale_out:
            #                 diff_scale = 2 ** (scale_out_unadjusted - scale_out)
            #                 adjust = [IR.FuncCall("AdjustScaleShl" + (("<int%d_t>"%bitwidth_out) if self.vbwEnabled else ""), {
            #                                     expr_out: "A",
            #                                     IR.Int(I): "I",
            #                                     IR.Int(J): "J",
            #                                     IR.Int(diff_scale): "scale"
            #                                     })]
            #             elif scale_out_unadjusted < scale_out:
            #                 diff_scale = 2 ** (scale_out - scale_out_unadjusted)
            #                 adjust = [IR.FuncCall("AdjustScaleShr" + (("<int%d_t>"%bitwidth_out) if self.vbwEnabled else ""), {
            #                                     expr_out: "A",
            #                                     IR.Int(I): "I",
            #                                     IR.Int(J): "J",
            #                                     IR.Int(diff_scale): "scale"
            #                                     })]
            # elif type_out.dim == 4:
            #     adjust = []
            #     if forFixed():
            #         if scale_out_unadjusted != scale_out:
            #             if scale_out_unadjusted > scale_out:
            #                 diff_scale = 2 ** (scale_out_unadjusted - scale_out)
            #                 adjust = [IR.FuncCall("AdjustScaleShl" + (("<int%d_t>"%bitwidth_out) if self.vbwEnabled else ""), {
            #                                     expr_out: "A",
            #                                     IR.Int(N): "N",
            #                                     IR.Int(H): "H",
            #                                     IR.Int(W): "W",
            #                                     IR.Int(C): "C",
            #                                     IR.Int(diff_scale): "scale"
            #                                     })]
            #             elif scale_out_unadjusted < scale_out:
            #                 diff_scale = 2 ** (scale_out - scale_out_unadjusted)
            #                 adjust = [IR.FuncCall("AdjustScaleShr" + (("<int%d_t>"%bitwidth_out) if self.vbwEnabled else ""), {
            #                                     expr_out: "A",
            #                                     IR.Int(N): "N",
            #                                     IR.Int(H): "H",
            #                                     IR.Int(W): "W",
            #                                     IR.Int(C): "C",
            #                                     IR.Int(diff_scale): "scale"
            #                                     })]
            # else:
            #     assert False, "Illegal number of dimensions"

            prog_bop = IR.Prog( [comment, funcCall] + ([debugPrint] if config.zeroSkewDebug else []))

            prog_out = IRUtil.concatPrograms(prog_in_A, prog_in_B, prog_bop)

            # Updating metadata.
            self.varDeclarations[expr_out.idf] = type_out
            self.varScales[expr_out.idf] = scale_out
            self.varZeros[expr_out.idf] = zero_out
            self.varIntervals[expr_out.idf] = (0,0)

            # Print log.
            self.log.print(comment.msg)
            self.log.print("\tInput1: scale = %f, zero = %d, interval = [%d, %d]" % (
                (self.varScales[expr_in_A.idf],) + (self.varZeros[expr_in_A.idf],) + self.varIntervals[expr_in_A.idf]))
            self.log.print("\tInput2: scale = %f, zero = %d, interval = [%d, %d]" % (
                (self.varScales[expr_in_B.idf],) + (self.varZeros[expr_in_B.idf],) + self.varIntervals[expr_in_B.idf]))
            self.log.print("\tOutput: scale = %f, zero = %d, interval = [%d, %d]" % (
                (self.varScales[expr_out.idf],) + (self.varZeros[expr_out.idf],) + self.varIntervals[expr_out.idf]))


        return (prog_out, expr_out)
    
    def getScaleAndZeroForAddAndSub(self, scale_in_A, zero_in_A, scale_in_B, zero_in_B, scale_out, zero_out, bitwidth_in_A, bitwidth_in_B, bitwidth_temp, bitwidth_out, op_fn):
        if op_fn == operator.add or op_fn == operator.sub:
            # q3  = (s1/s3)*(q1-z1) + (s2/s3)*(q2-z2)

            left_shift =  int(bitwidth_temp/2) # int((bitwidth_temp - bitwidth_in_A) - 1)
            # Make the input quantized to 32-bits. 

            s1_s3 = scale_in_A
            s2_s3 = scale_in_B
            s3_s3 = 1.0/scale_out
            m1, n1 = self.getQuantizedMultiplierLTO(s1_s3, bitwidth_temp, bitwidth_in_A)
            m2, n2 = self.getQuantizedMultiplierLTO(s2_s3, bitwidth_temp, bitwidth_in_B)
            m3, n3 = self.getQuantizedMultiplierLTO(s3_s3, bitwidth_temp, bitwidth_out)
            n1 -= ((31 if (bitwidth_temp == 32) else 63))
            n2 -= ((31 if (bitwidth_temp == 32) else 63))
            n3 -= ((31 if (bitwidth_temp == 32) else 63)- left_shift)

            if bitwidth_temp == 32:
                assert (n1 <= 31) and (n2 <= 31) and (n3 <= 31), "Right shift value too high"
            
            if bitwidth_temp == 64:
                assert (n1 <= 63) and (n2 <= 63) and (n3 <= 63), "Right shift value too high"

            return (left_shift, m1, n1, m2, n2, m3, n3)
        else:
            assert False, "Op_fn can be add or sub only"
    
    def getScale(self, val: float, bw):
        l = np.log2(val)
        if int(l) == l:
            c = l + 1
        else:
            c = np.ceil(l)
        return -int((bw - 1) - c)

    def getQuantizedMultiplierLTO(self, m, bitwidth_temp, bitwidth_in_A):
        # assert m <=1.0
        scale = self.getScale(m, bitwidth_temp)

        m0 = np.ldexp(m, -scale)
        return m0, -scale
    
    def getAlphaCount(self, max, shl):
        assert False, "No impelemntation of AlphaCount for ZeroSkew"
    
    def visitArgMax(self, node: AST.Func):
        (prog_in, expr_in) = self.visit(node.expr)

        type_out = node.expr.type

        assert type_out.dim == 2, "'argmax' operator currently only supports 2D tensors."

        # Read input scale.
        bitwidth_in, scale_in, zero_in = self.getBitwidthScaleZeros(expr_in.idf)

        [I, J] = type_out.shape

        expr_out = self.getTempVar()

        expr_in.inputVar = False

        comment = IR.Comment('argmax(' + expr_in.idf + ')', self.counter_inst+1)
        self.allDepths[self.counter_inst+1] = self.curDepth

        funcCall = IR.FuncCall("ArgMax", {
            expr_in: "A",
            IR.Int(I): "I",
            IR.Int(J): "J",
            IR.Float(scale_in): "scale_in",
            IR.Int(-zero_in): "zero_in",
            expr_out: "index"
        }) if not self.vbwEnabled else IR.FuncCall("ArgMax<int%d_t>"%(bitwidth_in), {
            expr_in: "A",
            IR.Int(I): "I",
            IR.Int(J): "J",
            IR.Float(scale_in): "scale_in",
            IR.Int(-zero_in): "zero_in",
            expr_out: "index"
        })

        self.counter_inst += 1
        self.updateLiveRange([expr_in, expr_out])

        prog_argmax = IR.Prog([comment, funcCall])

        prog_out = IRUtil.concatPrograms(prog_in, prog_argmax)

        # Update metadata.
        self.varDeclarations[expr_out.idf] = Type.Int()
        self.internalVars.append(expr_out.idf)

        return (prog_out, expr_out)
    
    def visitTanh(self, node: AST.Func):
        # Old implementation of TanH, where a linear approximation is used.
        # The floating-point version of this method uses math.h implementation of exp(x).
        (prog_in, expr_in) = self.visit(node.expr)

        type_in = node.expr.type
        [I, J] = type_in.shape

        expr_out = self.getTempVar()

        # Read input scale.
        bitwidth_in, scale_in, zero_in = self.getBitwidthScaleZeros(expr_in.idf)
        bitwidth_temp = bitwidth_temp = self.getTempBitwidth(bitwidthA=bitwidth_in, op="tanh")

        intv_in = self.varIntervals[expr_in.idf]

        # If input is demoted to lower bit-width, demote the output to lower bit-width as well.
        if bitwidth_in == (config.wordLength // 2):
            self.demotedVarsList.append(expr_out.idf)
            self.varsForBitwidth[expr_out.idf] = config.wordLength // 2

        tanh_limit = self.getNumInZeroSkew(config.tanhLimit, scale_in, zero_in)

        tanh_intv = self.getInterval(
            config.tanhLimit, config.tanhLimit, scale_in, zero_in)
        intv_out = self.updateTanhIntv(intv_in, tanh_intv)

        scale_new, zero_new = self.getScaleAndZero(config.tanhLimit, config.tanhLimit)
        getLogger().debug("Scale changes in TanH operation: old = %f, new = %f, diff = %f" % (
            scale_in, scale_new, abs(scale_in - scale_new)))

        expr_in.inputVar = False

        comment = IR.Comment("tanh(" + expr_in.idf + ")", self.counter_inst+1)
        self.allDepths[self.counter_inst+1] = self.curDepth

        scale_out, zero_out = self.getScaleAndZero(-config.tanhLimit, config.tanhLimit, bw = config.wordLength//2 if expr_out.idf in self.demotedVarsList else config.wordLength)
        # scale_out = scale_in # self.getScale(1.5)
        # tanh_limit_out = 2 ** -scale_out
        M1, N1, M2, N2, clamp_radius = self.getTanHShrAndN(scale_in, zero_in, scale_out, zero_out, intv_in, bitwidth_in)

        funcCall = IR.FuncCall("TanH", {
            expr_in: "A",
            expr_out: "B",
            IR.Int(I): "I",
            IR.Int(J): "J",
            IR.Float(scale_in): "scale_in",
            IR.Int(-zero_in): "zero_in",
            IR.Int(M1): "M1",
            IR.Int(-N1): "N1",
            IR.Float(scale_out): "scale_out",
            IR.Int(zero_out): "zero_out",
            IR.Int(M2): "M2",
            IR.Int(-N2): "N2",
            IR.Int(clamp_radius): "clamp_radius"
        }) if not self.vbwEnabled else IR.FuncCall("TanH<int%d_t, int%d_t>"%(bitwidth_in, bitwidth_temp), {
            expr_in: "A",
            expr_out: "B",
            IR.Int(I): "I",
            IR.Int(J): "J",
            IR.Float(scale_in): "scale_in",
            IR.Int(-zero_in): "zero_in",
            IR.Int(M1): "M1",
            IR.Int(-N1): "N1",
            IR.Float(scale_out): "scale_out",
            IR.Int(zero_out): "zero_out",
            IR.Int(M2): "M2",
            IR.Int(-N2): "N2",
            IR.Int(clamp_radius): "clamp_radius"
        })

        debugPrint = IR.FuncCall("debugPrint", {
                expr_out: "expr",
                # expr_temp: "T",
                IR.Int(I): "I",
                IR.Int(J): "J",
                IR.Float(scale_out): "scale",
                IR.Int(zero_out): "zero",
                IR.String(expr_out): "varName"
            })

        self.counter_inst += 1
        self.updateLiveRange([expr_in, expr_out])

        prog_tanh = IR.Prog([comment, funcCall] + ([debugPrint] if config.zeroSkewDebug else []))

        prog_out = IRUtil.concatPrograms(prog_in, prog_tanh)

        # Updating metadata.
        self.varDeclarations[expr_out.idf] = type_in
        self.varIntervals[expr_out.idf] = intv_out
        self.varScales[expr_out.idf] = scale_out
        self.varZeros[expr_out.idf] = zero_out

        return (prog_out, expr_out)
    
    def getTanHShrAndN(self, scale_in, zero_in, scale_out, zero_out, intv_in, bitwidth_in, bitwidth_temp = None):
        bitwidth_temp = 32 if bitwidth_in == 8 else 64
        # assert config.wordLength == 8, "TanH not implemented for anything other than 8-bits"
        if bitwidth_temp == 32:
            M1, N1 = self.getQuantizedMultiplierLTO(scale_in, bitwidth_temp, bitwidth_in)
            N1 -= (31  + 18)
            M2, N2 = self.getQuantizedMultiplierLTO(1.0/scale_out, bitwidth_temp, bitwidth_in)
            N2 -= (31 - 7)
        elif bitwidth_temp == 64:
            M1, N1 = self.getQuantizedMultiplierLTO(scale_in, bitwidth_temp, bitwidth_in)
            N1 -= (63 + 18)
            M2, N2 = self.getQuantizedMultiplierLTO(1.0/scale_out, bitwidth_temp, bitwidth_in)
            N2 -= (63 - 7)
        else:
            assert False, "Only 8 and 16 bit operations supported"

        getLogger().debug("TanH fixed point scale in Zero Skew: " + str(scale_out))

        clamp_radius = int(1.0 / scale_in + zero_in)
        return M1, N1, M2, N2, clamp_radius
        
    def getSigmoidShrAndN(self, scale_in, zero_in, scale_out, zero_out, intv_in, bitwidth_in, bitwidth_temp = None):
        # if intv_in == (0,0):
        #     intv_in = (-config.maxVar8Bit, config.maxVar8Bit)
        #     assert (not config.vbwEnabled) and (config.wordLength == 8) 
        # sigmoid_min, sigmoid_max = intv_in
        # getLogger().debug("TanH internval in Zero Skew: " + str(sigmoid_min) + ", " + str(sigmoid_max))
        # assert config.wordLength == 8, "Sigmoid not implemented for anything other than 8-bits"
        # float_max = sigmoid_max * scale_in
        # scale_comp = self.getScale(float_max, bw=bitwidth_in)
        bitwidth_temp = 32 if bitwidth_in == 8 else 64
        getLogger().debug("Sigmoid fixed point scale in Zero Skew: " + str(scale_out))
<<<<<<< HEAD
        bitwidth_temp = 32
        M1, N1 = self.getQuantizedMultiplierLTO(scale_in, bitwidth_temp, bitwidth_in)
        N1 -= ((31 if (bitwidth_temp == 32) else 63) + (27 if (bitwidth_temp == 32) else 55))
        M2, N2 = self.getQuantizedMultiplierLTO(1.0/scale_out, bitwidth_temp, bitwidth_in)
        N2 -= 23 if (bitwidth_temp == 32) else 46
        
        clamp_radius = int(1.0 / scale_in + zero_in)
        return M1, N1, M2, N2, clamp_radius
=======
        if bitwidth_temp == 32:
            M1, N1 = self.getQuantizedMultiplierLTO(scale_in, bitwidth_temp, bitwidth_in)
            N1 -= (31  + 18)
            M2, N2 = self.getQuantizedMultiplierLTO(1.0/scale_out, bitwidth_temp, bitwidth_in)
            N2 -= (31 - 8)
            
        elif bitwidth_temp == 64:
            M1, N1 = self.getQuantizedMultiplierLTO(scale_in, bitwidth_temp, bitwidth_in)
            N1 -= (63 + 18)
            M2, N2 = self.getQuantizedMultiplierLTO(1.0/scale_out, bitwidth_temp, bitwidth_in)
            N2 -= (63 - 8)
        else:
            assert False, "Only 8 and 16 bit operations supported"

        clamp_min, clamp_max = self.getClampValues(bitwidth_in)
        return M1, N1, M2, N2, min(abs(clamp_max), abs(clamp_min))
>>>>>>> 419769a1

    def visitSigmoid(self, node: AST.Func):
        # y = max(min( x/4 + 2/4 , 1), 0), 1).
        # Old implementation, fixed point code uses linear approximation.
        # Floating point implementation uses math.h.
        denominator = 2
        addition = 0.5
        sigmoid_limit = 1

        (prog_in, expr_in) = self.visit(node.expr)

        type_in = node.expr.type
        [I, J] = type_in.shape

        expr_out = self.getTempVar()

        # Read input scales and bit-width.
        bitwidth_in, scale_in, zero_in = self.getBitwidthScaleZeros(expr_in.idf)
        intv_in = self.varIntervals[expr_in.idf]

        # If input is demoted to lower bit-width, demote the output variable to lower bit-width as well.
        if bitwidth_in == (config.wordLength // 2):
            self.demotedVarsList.append(expr_out.idf)
            self.varsForBitwidth[expr_out.idf] = config.wordLength // 2
        else:
            self.varsForBitwidth[expr_out.idf] = config.wordLength

        # Scale sigmoid limit and other constants.
        addition_int = self.getNumInZeroSkew(addition, scale_in, zero_in)
        sigmoid_limit_int = self.getNumInZeroSkew(sigmoid_limit, scale_in, zero_in)

        # Compute new interval.
        [m, M] = intv_in
        m, M = float(scale_in*(m - zero_in)), float(scale_in * (M - zero_in))
        m_new = max(min((m / denominator) + addition,
                        sigmoid_limit), 0)
        M_new = max(min((M / denominator) + addition,
                        sigmoid_limit), 0)
        assert m_new <= M_new, "The range of sigmoid has changed. Re-check the assertion."

        scale_out, zero_out = self.getScaleAndZero(0, 1, bw=self.varsForBitwidth[expr_out.idf])
        # scale_out = self.getScale(1.5) + ((config.wordLength // 2 + self.demotedVarsOffsets[expr_in.idf]) if expr_in.idf in self.demotedVarsList else 0)

        # # Computing hyperparameters for linear approximation of Sigmoid.
        # max_val = max(abs(m_new), abs(M_new))
        # max_val_f = np.ldexp(max_val, scale_in)

        # if forFloat():
        #     addition_ir = IR.Float(addition)
        #     sigmoid_limit_ir = IR.Float(sigmoid_limit)
        # else:
        #     addition_ir = addition_int
        #     sigmoid_limit_ir = sigmoid_limit_int

        # scale_in_num = 2 ** -scale_in
        # scale_out_num = 2 ** -scale_out

        # bitwidth_out, scale_out, zero_out = self.getBitwidthScaleZeros(expr_out.idf) 
        expr_in.inputVar = False

        M1, N1, M2, N2, clamp_radius = self.getSigmoidShrAndN(scale_in, zero_in, scale_out, zero_out, intv_in, bitwidth_in)

        comment = IR.Comment("Sigmoid(" + expr_in.idf + ")", self.counter_inst+1)
        self.allDepths[self.counter_inst+1] = self.curDepth

        bitwidth_temp = self.getTempBitwidth(bitwidthA=bitwidth_in, op="sigmoid")

        funcCall = IR.FuncCall("Sigmoid", {
            expr_in: "A",
            expr_out: "B",
            IR.Int(I): "I",
            IR.Int(J): "J",
            IR.Float(scale_in): "scale_in",
            IR.Int(-zero_in): "zero_in",
            IR.Int(M1): "M1",
            IR.Int(-N1): "N1",
            IR.Float(scale_out): "scale_out",
            IR.Int(zero_out): "zero_out",
            IR.Int(M2): "M2",
            IR.Int(-N2): "N2",
            IR.Int(clamp_radius): "clamp_radius"
        }) if not self.vbwEnabled else IR.FuncCall("Sigmoid<int%d_t,int%d_t>"%(bitwidth_in, bitwidth_temp), {
            expr_in: "A",
            expr_out: "B",
            IR.Int(I): "I",
            IR.Int(J): "J",
            IR.Float(scale_in): "scale_in",
            IR.Int(-zero_in): "zero_in",
            IR.Int(M1): "M1",
            IR.Int(-N1): "N1",
            IR.Float(scale_out): "scale_out",
            IR.Int(zero_out): "zero_out",
            IR.Int(M2): "M2",
            IR.Int(-N2): "N2",
            IR.Int(clamp_radius): "clamp_radius"
        })

        self.counter_inst += 1
        self.updateLiveRange([expr_in, expr_out])

        debugPrint = IR.FuncCall("debugPrint", {
                expr_out: "expr",
                # expr_temp: "T",
                IR.Int(I): "I",
                IR.Int(J): "J",
                IR.Float(scale_out): "scale",
                IR.Int(zero_out): "zero",
                IR.String(expr_out): "varName"
            })

        prog_sigmoid = IR.Prog([comment, funcCall] + ([debugPrint] if config.zeroSkewDebug else []))

        prog_out = IRUtil.concatPrograms(prog_in, prog_sigmoid)

        # Updating metadata.
        self.varDeclarations[expr_out.idf] = type_in
        self.varScales[expr_out.idf] = scale_out
        self.varZeros[expr_out.idf] = zero_out
        self.varIntervals[expr_out.idf] = (0,0)

        # Print log.
        self.log.print(comment.msg)
        self.log.print("\tInput1: scale = %f, zero = %d, interval = [%d, %d]" % (
            (self.varScales[expr_in.idf],) + (self.varZeros[expr_in.idf],) + self.varIntervals[expr_in.idf]))
        self.log.print("\tOutput: scale = %f, zero = %d, interval = [%d, %d]" % (
            (self.varScales[expr_out.idf],) + (self.varZeros[expr_out.idf],) + self.varIntervals[expr_out.idf]))


        return (prog_out, expr_out)
    
    # let a[i1:+n1][i2:+n2]... = ...
    def visitLeftSplice(self, node: AST.LeftSplice, expr_in, nodeVarType):
        # Used to assign a splice of a tensor to some value.
        vars_in = []
        progs_in = []
        for var in node.vars:
            part_prog_in, part_expr_in = self.visit(var)
            progs_in.append(part_prog_in)
            vars_in.append(part_expr_in)

        expr_out = IR.Var(node.expr) 

        # Read input and output scales.
        bw_in, scale_in, zero_in = self.getBitwidthScaleZeros(expr_in.idf)
        bw_out, scale_out, zero_out = self.getBitwidthScaleZeros(expr_out.idf)

        loop_dim = len(node.sizes)

        # Computing indices on LHS and RHS in for loop.
        iters_in = self.getTempIterators(loop_dim) 
        iters_out = self.getTempVars(loop_dim)

        loopShape = [] # Shape of tensor to be assigned, limits of the iterators.
        loopIters = [] # Iterators to iterate across different dimensions.
        loopAssns = [] # Assignment statements within the loop body.
        for order in range(loop_dim):
            loopShape.append(node.sizes[order])
            loopIters.append(iters_in[order])
            loopAssns.append(IR.Assn(iters_out[order], IRUtil.add(iters_in[order], vars_in[order])))

        expr_in_idx = IRUtil.addIndex(expr_in, iters_in)
        expr_out_idx = IRUtil.addIndex(expr_out, iters_out)

        # Adjusting scale in the input and output code will be done in a single command at the end

        if math.fabs(scale_in - scale_out) > 0.000001 or (zero_in != zero_out):
            cmd2 = IR.Assn(expr_out_idx, self.scale_adjust(expr_in_idx, scale_in, scale_out, zero_in, zero_out))
        else:
            cmd2 = IR.Assn(expr_out_idx, expr_in_idx)

        # Compared to right splice iters_out is the index for LHS.
        loop = IRUtil.loop(loopShape, loopIters, loopAssns + [
                cmd2
            ])

        # Comments for showing the input used to generate the given output.
        out_indices = ']['.join([i.idf for i in iters_out])
        in_indices = ']['.join([i.idf for i in iters_in])
        comment = IR.Comment("%s[%s] = %s[%s]"%(expr_out_idx.idf, out_indices, expr_in_idx.idf, in_indices), self.counter_inst+1)
        self.allDepths[self.counter_inst+1] = self.curDepth
        prog_splice = IR.Prog([comment] + loop)

        self.counter_inst += 1
        self.updateLiveRange([expr_in, expr_out])

        # In case the target variable is contiguous, we can optimize (use memcpy instead of a loop).
        canOptimize = True
        loopShapeMustBeOne = False
        for i in range(len(loopShape) - 1, -1, -1):
            if loopShapeMustBeOne:
                if loopShape[i] != 1:
                    canOptimize = False
            else:
                if loopShape[i] == nodeVarType.shape[i]:
                    continue
                elif loopShape[i] < nodeVarType.shape[i]:
                    loopShapeMustBeOne = True
                    continue
                else:
                    assert False, "Illegal State, subtensor dimensions must be less than original tensor dimensions"
        canOptimize = canOptimize and (expr_in.idf not in self.globalVars) and bw_in == bw_out and (math.fabs(scale_in - scale_out) < 0.000001 and (zero_in == zero_out))

        if canOptimize:
            prog_splice = IR.Prog([comment, IR.Memcpy(expr_out, expr_in, np.prod(loopShape), vars_in, [IR.Int(0) for i in range(len(vars_in))])])
        else:
            assert True

        prog_out = IR.Prog([])
        for prog in progs_in:
            prog_out = IRUtil.concatPrograms(prog_out, prog)
        prog_out = IRUtil.concatPrograms(prog_out, prog_splice)

        # Update declarations.
        for var in iters_out:
            self.varDeclarations[var.idf] = Type.Int()
            self.internalVars.append(var.idf)

        return (prog_out, expr_out)

    def scale_adjust(self, e: IR.Expr, scale_in: float, scale_out: float, zero_in: int, zero_out: int) -> IR.Expr:
        mul = scale_out / scale_in
        add = zero_out - int(mul * zero_in)
        return IR.IntBop(IR.IntBop(e, IR.Op.Op['*'], IR.Float(mul)), IR.Op.Op['+'], IR.Int(add))

    
    # out = $x[start:end] in
    def visitSum(self, node: AST.Sum):
        '''
        expr_out
        i = 0
        for (j = 0; j < n; j++)
          expr_in = prog_in
          expr_out = expr_out + expr_in
          i++

        1.  for i in [0, C]:
        2.    expr_out[i] = expr_out[i] + shr(expr_in[i])
        '''

        var_idf = node.name
        self.varDeclarations[var_idf] = Type.Int()
        self.internalVars.append(var_idf)

        start, end = node.start, node.end
        comment = IR.Comment("sum(i = [%d, %d])" % (start, end), self.counter_inst+1)
        self.allDepths[self.counter_inst+1] = self.curDepth
        self.counter_inst += 1
        self.curDepth += 1

        (prog_in, expr_in) = self.visit(node.expr)

        self.curDepth -= 1

        expr_out = self.getTempVar()
        type_out = node.type

        var = IR.Var(var_idf)
        var_iter = self.getTempIterator()
        iters = self.getTempIterators(type_out.dim)

        # Read input scale and bitwidth.
        bitwidth_in, scale_in, zero_in = self.getBitwidthScaleZeros(expr_in.idf)
        # Read output scale and bitwidth if known from profiling.
        bitwidth_out, scale_out, zero_out = self.getBitwidthScaleZeros(expr_out.idf)
        
        intv_in = self.varIntervals[expr_in.idf]

        bitwidth_temp = self.getTempBitwidth(bitwidth_in, bitwidth_out, "add", bitwidth_out)
        # Read / Compute the output scale and associated hyperparameters.
        (left_shift, shrA, nA, shrB, nB, shrC, nC) = self.getScaleAndZeroForAddAndSub(scale_in, zero_in, scale_out, zero_out, scale_out, zero_out, bitwidth_in, bitwidth_out, bitwidth_temp, bitwidth_out, operator.add)
        intv_out = (0,0) 


        expr_in_idx = IRUtil.addIndex(expr_in, iters)
        expr_out_idx = IRUtil.addIndex(expr_out, iters)
        add_func = "AddInPlace" if not config.vbwEnabled else "AddInPlace<int%d_t, int%d_t, int%d_t>"%(bitwidth_in, bitwidth_temp, bitwidth_out)
        # Adjusting scale of input and output in the fixed-point code.
        cmd1 = self.memsetZeroSkew(expr_out, type_out.shape, scale_out, zero_out)
        clamp_min, clamp_max = self.getClampValues(bitwidth_out)
        
        cmd2 = IR.FuncCall(add_func, {
            expr_in:"expr_in",
            expr_out:"expr_out",
            IR.Int(type_out.shape[0]):"I",
            IR.Int(type_out.shape[1]): "J",
            IR.Float(scale_in): "scale_in",
            IR.Float(scale_out): "scale_out",
            IR.Int(zero_in): "zero_in",
            IR.Int(zero_out): "zero_out",
            IR.Int(left_shift): "left_shift",
            IR.Int(shrA): "shrA",
            IR.Int(-nA): "nA",
            IR.Int(shrB): "shrB",
            IR.Int(-nB): "nB",
            IR.Int(shrC): "shrC",
            IR.Int(-nC): "nC",
            IR.Int(clamp_min): "clamp_min",
            IR.Int(clamp_max): "clamp_max"
        })
        treeSum = IRUtil.loop(type_out.shape, iters, [cmd2])

        assert type_out.dim == 2, "Only 2 dim Summation supported for now due to laziness of programmer"

        # Final program to sum output of each iteration.
        prog_sum = cmd1 + [
                    IR.Assn(var, IR.Int(start)),
                    IR.For(var_iter, 0, IRUtil.lt(var_iter, IR.Int(end - start)),
                           prog_in.cmd_l + [cmd2]  + [IR.Assn(var, IRUtil.inc(var))])
                    ]

        self.updateLiveRange([expr_in, expr_out])

        prog_out = IR.Prog([comment] + prog_sum)

        # Update metadata.
        self.varDeclarations[expr_out.idf] = type_out
        self.varScales[expr_out.idf] = scale_out
        self.varZeros[expr_out.idf] = zero_out
        self.varIntervals[expr_out.idf] = intv_out

        return (prog_out, expr_out)
    
        # out = loop(x[start:end]) (expr) in
    def visitLoop(self, node: AST.Loop):
        '''
        for (i = 0; i < n; i++)
          prog_in
        '''

        idf = node.mutableVar.name
        self.mutableVars.append(idf)

        # Update the scale and interval of the mutable variable only during fixed-point code generation.
        scale, zero, intv = self.readProfileForMutableVars(idf)
        bitwidth, _, _ = self.getBitwidthScaleZeros(idf) # (init 0 default scale currently stored in varScales which has to be overwritten).
        if bitwidth != config.wordLength:
            idfs = idf
            while idfs in self.substitutions.keys():
                idfs = self.substitutions[idfs]
            scale, zero = self.adjustScaleAndZero(scale, zero) 
        self.varScales[idf] = scale
        self.varZeros[idf] = zero
        self.varIntervals[idf] = intv

        prevVarDecls = dict(self.varDeclarations)

        start, end = node.start, node.end

        comment = IR.Comment("loop(%s = [%d, %d], %s)" % (
            node.name, start, end, idf), self.counter_inst+1) # The comment is before visiting the loop statements so the self.counter_inst's earlier value is used.
        self.allDepths[self.counter_inst+1] = self.curDepth

        self.counter_inst += 1
        self.curDepth += 1

        (prog_in, expr_in) = self.visit(node.expr)

        self.curDepth -=1

        # This variable contains variables that need to be declared within the for loop.
        # No longer needed as the current memory management (config.x86MemoryOptimize) takes care of variables declared locally within loop.
        forDecls = {}

        assert start == 0, "'loop' operator currently supports only iterations starting from 0."

        var = IR.Var(node.name)

        loop = IR.For(var, 0, IRUtil.lt(
            var, IR.Int(end - start)), prog_in.cmd_l, 0, forDecls)

        self.updateLiveRange([expr_in])

        profile = []

        prog_out = IR.Prog([comment, loop] + profile)

        return (prog_out, expr_in)

    # Used by old SeeDot for reading profile for exponentiation.
    # NOTE: Works only when there is one variable for exponentiation.
    # New SeeDot uses same data driven scaling platform for all variables.
    def readProfileForMutableVars(self, idf):
        # Data-driven parameters.
        inputFile = getProfileLogFile()

        with open(inputFile, 'r') as f:
            for line in f:
                entries = line.strip().split(", ")
                row = list(map(float, entries))
                self.mutableVarsProfile.append(row)

        [minVal, maxVal] = self.mutableVarsProfile[0]

        scale, zero = self.getScaleAndZero(minVal, maxVal)
        intv = self.getInterval(minVal, maxVal, scale, zero)

        return scale, zero, intv
    
    def getClampValues(self, bitwidth_out):
<<<<<<< HEAD
        return (0, 2*config.maxVar8Bit) if bitwidth_out == 8 else (0, 2*config.maxVar16Bit)
=======
        return (-1*config.maxVar8Bit, config.maxVar8Bit) if bitwidth_out == 8 else (-1*config.maxVar16Bit, config.maxVar16Bit)
    
    def visitBopSparseMul(self, node: AST.Bop1):
        (prog_in_A, expr_in_A) = self.visit(node.expr1)

        (prog_in_B, expr_in_B) = self.visit(node.expr2)

        [P, Q] = node.expr1.type.shape
        [Q, R] = node.expr2.type.shape

        assert R == 1, "Sparse matrix multiplication currently only support multiplication with a vector"

        expr_out = self.getTempVar()
        type_out = node.type

        # Reading input scales.
        bitwidth_in_A, scale_in_A, zero_in_A = self.getBitwidthScaleZeros(expr_in_A.idf)
        bitwidth_in_Aid = (config.wordLength // 2) if (expr_in_A.idf + 'idx') in self.demotedVarsList else config.wordLength
        bitwidth_in_B, scale_in_B, zero_in_B = self.getBitwidthScaleZeros(expr_in_B.idf)
        # Read output scales and bit-widths. In data-driven scaling, the output scale is directly profiled from floating-point runtime.
        # In static scaling used by old SeeDot (PLDI '19), output scale and bitwidth is set to None is statically computed later.
        bitwidth_out, scale_out, zero_out = self.getBitwidthScaleZeros(expr_out.idf)
        bitwidth_temp = self.getTempBitwidth(bitwidth_in_A, bitwidth_in_B, "mul", bitwidth_out)
        

        intv_in_A, intv_in_B = self.varIntervals[expr_in_A.idf], self.varIntervals[expr_in_B.idf]

        # Compute scaling hyperparameters given input and output scales. If static scaling of old SeeDot is used, also compute the output scale and bit-width.
        M0, N = self.getMatMulShrAndN(scale_in_A, scale_in_B, scale_out, zero_in_A, zero_in_B, zero_out, bitwidth_in_A, bitwidth_in_B, bitwidth_temp, bitwidth_out)
        (left_shift, shrA, nA, shrB, nB, shrC, nC) = self.getScaleAndZeroForAddAndSub(scale_out, zero_out, scale_out, zero_out, scale_out, zero_out, bitwidth_out, bitwidth_out, bitwidth_temp, bitwidth_out, operator.add)
        intv_out = (0, 0)

        in_A_idx = IR.Var(expr_in_A.idf +
                          'idx', expr_in_A.idx, inputVar=True)
        in_A_val = IR.Var(expr_in_A.idf +
                          'val', expr_in_A.idx, inputVar=True)


        in_A_idx.inputVar = False
        in_A_val.inputVar = False
        expr_in_B.inputVar = False
        expr_out.inputVar = False

        comment = IR.Comment(expr_in_A.idf + ' |*| ' + expr_in_B.idf, self.counter_inst+1)
        self.allDepths[self.counter_inst+1] = self.curDepth

        # The output variable needs to be set to zero as the matrix multiplication implementation assumes this.
        cmd1 = self.memsetZeroSkew(expr_out, type_out.shape, scale_out, zero_out)
        bitwidth_mul = bitwidth_temp

        # For input variable 'X', the data is streamed on the target device, which necessitates a different function implementation.
        if expr_in_B.idf == 'X':
            funcName = "SparseMatMulX"
        else:
            funcName = "SparseMatMul"
        
        clamp_min, clamp_max = self.getClampValues(bitwidth_out)

        funcCall = IR.FuncCall(funcName, {
            in_A_idx: "Aidx",
            in_A_val: "Aval",
            expr_in_B: "B",
            expr_out: "C",
            IR.Int(Q): "K",
            IR.Float(scale_in_A): "scaleA",
            IR.Float(scale_in_B): "scaleB",
            IR.Float(scale_out): "scale_out",
            IR.Int(left_shift): "left_shift",
            IR.Int(-zero_in_A): "zeroA",
            IR.Int(-zero_in_B): "zeroB",
            IR.Int(zero_out): "zeroC",
            IR.Int(M0): "M0",
            IR.Int(-N): "N",
            IR.Int(shrA): "shrA",
            IR.Int(-nA): "nA",
            IR.Int(shrB): "shrB",
            IR.Int(-nB): "nB",
            IR.Int(shrC): "shrC",
            IR.Int(-nC): "nC",
            IR.Int(clamp_min): "clamp_min",
            IR.Int(clamp_max): "clamp_max"
        }) if not self.vbwEnabled else IR.FuncCall("%s<int%d_t, int%d_t, int%d_t, int%d_t, int%d_t>"%(funcName, bitwidth_in_A, bitwidth_in_Aid, bitwidth_in_B, bitwidth_mul, bitwidth_out), {
            in_A_idx: "Aidx",
            in_A_val: "Aval",
            expr_in_B: "B",
            expr_out: "C",
            IR.Int(Q): "K",
            IR.Float(scale_in_A): "scaleA",
            IR.Float(scale_in_B): "scaleB",
            IR.Float(scale_out): "scale_out",
            IR.Int(left_shift): "left_shift",
            IR.Int(-zero_in_A): "zeroA",
            IR.Int(-zero_in_B): "zeroB",
            IR.Int(zero_out): "zeroC",
            IR.Int(M0): "M0",
            IR.Int(-N): "N",
            IR.Int(shrA): "shrA",
            IR.Int(-nA): "nA",
            IR.Int(shrB): "shrB",
            IR.Int(-nB): "nB",
            IR.Int(shrC): "shrC",
            IR.Int(-nC): "nC",
            IR.Int(clamp_min): "clamp_min",
            IR.Int(clamp_max): "clamp_max"
        })

        debugPrint = []
        if config.zeroSkewDebug:
            debugPrint.append(IR.FuncCall("debugPrint", {
                expr_out: "expr",
                IR.Int(P): "I",
                IR.Int(R): "J",
                IR.Float(scale_out): "scale",
                IR.Int(zero_out): "zero",
                IR.String(expr_out): "varName"
            }))

        self.counter_inst += 1
        self.updateLiveRange([in_A_idx, in_A_val, expr_in_B, expr_out])

        # Profiling the floating-point output for scale computation for the fixed-point code (only used if ddsEnabled is True).
        
        if forFloat():
            self.independentVars.append(expr_out.idf)

        prog_mul = IR.Prog([comment] + cmd1 + [funcCall] + debugPrint)

        prog_out = IRUtil.concatPrograms(prog_in_A, prog_in_B, prog_mul)

        # Update metadata.
        self.varDeclarations[expr_out.idf] = type_out
        self.varScales[expr_out.idf] = scale_out
        self.varZeros[expr_out.idf] = zero_out
        self.varIntervals[expr_out.idf] = intv_out

        # Update metadata for sparse matrix.
        self.varDeclarations.update({in_A_idx.idf: Type.Tensor([self.sparseMatrixSizes[expr_in_A.idf + 'idx']]),
                                     in_A_val.idf: Type.Tensor([self.sparseMatrixSizes[expr_in_A.idf + 'val']]),
                                     })

        # Include sparse matrices in global variables.
        if in_A_idx.idf not in self.globalVars:
            self.globalVars.append(in_A_idx.idf)
        if in_A_val.idf not in self.globalVars:
            self.globalVars.append(in_A_val.idf)

        # Print log.
        self.log.print(comment.msg)
        self.log.print("\tInput1: scale = %f, zero = %d, interval = [%d, %d]" % (
            (self.varScales[expr_in_A.idf],) + (self.varZeros[expr_in_A.idf],) + self.varIntervals[expr_in_A.idf]))
        self.log.print("\tInput2: scale = %f, zero = %d, interval = [%d, %d]" % (
            (self.varScales[expr_in_B.idf],) + (self.varZeros[expr_in_A.idf],) + self.varIntervals[expr_in_B.idf]))
        self.log.print("\tOutput: scale = %f, zero = %d, interval = [%d, %d]" % (
            (self.varScales[expr_out.idf],) + (self.varZeros[expr_in_A.idf],) + self.varIntervals[expr_out.idf]))

        return (prog_out, expr_out)
    
    # out = +- in
    def visitUop(self, node: AST.Uop):
        (prog_in, expr_in) = self.visit(node.expr)

        if node.op == SeeDotParser.ADD:
            return (prog_in, expr_in)

        assert node.op == SeeDotParser.SUB

        type_out = node.type
        
        self.allDepths[self.counter_inst+1] = self.curDepth

        # e : Int
        if Type.isInt(type_out):
            prog_out = prog_in
            expr_out = IRUtil.negate(expr_in)

            self.notScratch.append(expr_out.idf)

            # Just to be safe, check that the scaling factor of the integer variable is never tracked
            assert expr_in.idf not in self.varScales and expr_in.idf not in self.varIntervals
        # e: Tensor(), or Tensor(..)
        else:
            expr_out = self.getTempVar()
            iters = self.getTempIterators(type_out.dim)

            if type_out.isShapeOne():
                self.notScratch.append(expr_out.idf)
            
            bitwidth_in, scale_in, zero_in = self.getBitwidthScaleZeros(expr_in.idf)
            bitwidth_out, scale_out, zero_out = bitwidth_in, scale_in, -zero_in

            # If the input variable is demoted to lower bit-width, demote the output as well as no extra information can be stored in the extra bits.
            self.varsForBitwidth[expr_out.idf] = bitwidth_out
            if bitwidth_out != config.wordLength:
                self.demotedVarsList.append(expr_out.idf)

            (m, M) = self.varIntervals[expr_in.idf]
            intv_out = (-M, -m)

            lhs = IRUtil.addIndex(expr_out, iters)
            rhs = IRUtil.negate(IRUtil.addIndex(expr_in, iters))
            loop = IRUtil.loop(type_out.shape, iters, [IR.Assn(lhs, rhs)])
            prog_uop = IR.Prog(loop)

            prog_out = IRUtil.concatPrograms(prog_in, prog_uop)

            # Update metadata.
            self.varDeclarations[expr_out.idf] = type_out
            self.varScales[expr_out.idf] = scale_out
            self.varZeros[expr_out.idf] = zero_out
            self.varIntervals[expr_out.idf] = intv_out

        self.counter_inst += 1
        self.updateLiveRange([expr_in, expr_out])

        return (prog_out, expr_out)
    
    # out = in_cond > 0? in_A: in_B
    def visitCond(self, node: AST.Cond):
        (prog_in_cond, expr_in_cond) = self.visit(node.expr)

        (prog_in_A, expr_in_A) = self.visit(node.trueBlock)

        (prog_in_B, expr_in_B) = self.visit(node.falseBlock)

        type_in_cond = node.expr.type
        type_in_A = node.trueBlock.type

        if Type.isInt(type_in_cond):
            expr_in_cond_idx = expr_in_cond
        else:
            expr_in_cond_idx = IRUtil.addIndex(
                expr_in_cond, [IRUtil.zero] * type_in_cond.dim)

        # e2, e3 : Int
        if Type.isInt(type_in_A):
            # TODO: Update the scale and intv of expr_out based on in_A and in_B.
            prog_out = IRUtil.concatPrograms(
                prog_in_cond, prog_in_A, prog_in_B)
            expr_out = IRUtil.cond_zero(expr_in_cond_idx, expr_in_A, expr_in_B)

            if isinstance(expr_in_A, IR.Var):
                assert expr_in_A.idf not in self.varScales and expr_in_A.idf not in self.varZeros and expr_in_A.idf not in self.varIntervals
            if isinstance(expr_in_B, IR.Var):
                assert expr_in_B.idf not in self.varScales and expr_in_B.idf not in self.varZeros and expr_in_B.idf not in self.varIntervals
        # e2, e3 : Tensor(), or Tensor(..)
        else:
            expr_out = self.getTempVar()
            iters = self.getTempIterators(type_in_A.dim)

            # Read input scales and bit-widths.
            bitwidth_in_A, scale_in_A, zero_in_A = self.getBitwidthScaleZeros(expr_in_A.idf)
            bitwidth_in_B, scale_in_B, zero_in_B = self.getBitwidthScaleZeros(expr_in_B.idf)
            intv_in_A, intv_in_B = self.varIntervals[expr_in_A.idf], self.varIntervals[expr_in_B.idf]

            bitwidth_out = max(bitwidth_in_A, bitwidth_in_B)

            m_A, M_A = self.getIntervalFromScaleZero(bitwidth_in_A, scale_in_A, zero_in_A)
            m_B, M_B = self.getIntervalFromScaleZero(bitwidth_in_B, scale_in_B, zero_in_B)

            m_out, M_out = min(m_A, m_B), max(M_A, M_B)
            scale_out, zero_out = self.getScaleAndZero(m_out, M_out, bw=bitwidth_out)

            scale_out = max(scale_in_A, scale_in_B)
            
            # prog_assn
            expr_in_A_idx = IRUtil.addIndex(expr_in_A, iters)
            expr_in_B_idx = IRUtil.addIndex(expr_in_B, iters)
            expr_out_idx = IRUtil.addIndex(expr_out, iters)

            bitwidth_temp = self.getTempBitwidth(bitwidth_in_A, bitwidth_in_A, op="mul")
            m1, n1 = self.getMatMulShrAndN(scale_in_A, 1.0, scale_out, zero_in_A, 0, 
                    zero_out, bitwidth_in_A, bitwidth_in_A, bitwidth_temp, bitwidth_out)
            funcNameA = "AdjustScaleZero(" if not config.vbwEnabled else \
                        "AdjustScaleZero<int%d_t, int%d_t, int%d_t>("%(bitwidth_in_A, bitwidth_temp, bitwidth_out)
            
            bitwidth_temp = self.getTempBitwidth(bitwidth_in_B, bitwidth_in_B, op="mul")
            m2, n2 = self.getMatMulShrAndN(scale_in_B, 1.0, scale_out, zero_in_B, 0, 
                    zero_out, bitwidth_in_B, bitwidth_in_B, bitwidth_temp, bitwidth_out)
            funcNameB = "AdjustScaleZero(" if not config.vbwEnabled else \
                        "AdjustScaleZero<int%d_t, int%d_t, int%d_t>("%(bitwidth_in_B, bitwidth_temp, bitwidth_out)

            clamp_min, clamp_max = self.getClampValues(bitwidth_out)
            true_expr = IRUtil.addStrPrefixAndSuffix(funcNameA, expr_in_A_idx, 
                                    ", %d, %d, %d, %d, %d, %d)"%(zero_in_A, zero_out, \
                                        m1, -n1, clamp_min, clamp_max), bitwidth_in_A)
            false_expr = IRUtil.addStrPrefixAndSuffix(funcNameB, expr_in_B_idx, 
                                    ", %d, %d, %d, %d, %d, %d)"%(zero_in_B, zero_out, \
                                        m2, -n2, clamp_min, clamp_max), bitwidth_in_B)
            
            rhs = IRUtil.cond_zero(expr_in_cond_idx,
                                   true_expr,
                                   false_expr)
            cmdl_assn = IRUtil.loop(type_in_A.shape, iters, [
                                    IR.Assn(expr_out_idx, rhs)])
            prog_cond = IR.Prog(cmdl_assn)

            prog_out = IRUtil.concatPrograms(
                prog_in_cond, prog_in_A, prog_in_B, prog_cond)

            # Update metadata.
            self.varDeclarations[expr_out.idf] = type_in_A
            self.varScales[expr_out.idf] = scale_out
            self.varZeros[expr_out.idf] = zero_out
            self.varIntervals[expr_out.idf] = [m_out, M_out]

        self.allDepths[self.counter_inst+1] = self.curDepth
        self.counter_inst += 1
        self.updateLiveRange([expr_in_A, expr_in_B, expr_in_cond, expr_out])

        return (prog_out, expr_out)
    
    def getIntervalFromScaleZero(bitwidth, scale, zero):
        if bitwidth == 8:
            max = config.maxVar8Bit
        elif bitwidth == 16:
            max = config.maxVar16Bit
        else:
            assert False, "Unsupported bitwidth of variable: %d"%(bitwidth)
        
        m = scale*(-max - zero)
        M = scale*(max - zero)
        return [m, M]
    
    def visitExp(self, node: AST.Func):
        # Used in the old SeeDot (PLDI '19) version.
        # Tunable parameter.

        (prog_in, expr_in) = self.visit(node.expr)

        type_in = node.expr.type

        # Reading input scale and bit-width.
        bitwidth_in, scale_in, zero_in = self.getBitwidthScaleZeros(expr_in.idf)

        '''
        1.  y = ((int) (exp(((float)e) / shr1) * shr2))
        '''

        expr_out = self.getTempVar()

        # Reading / Computing output bit-width.
        bitwidth_out, scale_out, zero_out = self.getBitwidthScaleZeros(expr_out.idf)

        [I, J] = type_in.shape
        bitwidth_temp = self.getTempBitwidth(bitwidth_in, op="exp", bitwidthC=bitwidth_out)
        left_shift, shrA, nA, shrB1, nB1, shrB2, nB2 = self.getExpScaleAndZeros(scale_in, zero_in, scale_out, zero_out, bitwidth_in, bitwidth_temp, bitwidth_out)
        clamp_min, clamp_max = self.getClampValues(bitwidth_out) 
        cmd0 = IR.Comment('exp(' + expr_in.idf + ')', self.counter_inst+1)
        self.allDepths[self.counter_inst+1] = self.curDepth

        funcCall = IR.FuncCall("Exp", {
            expr_in: "A",
            expr_out: "B",
            IR.Int(I): "I",
            IR.Int(J): "J",
            IR.Int(left_shift): "left_shift",
            IR.Int(-zero_in): "zero_in",
            IR.Int(zero_out): "zero_out",
            IR.Int(shrA): "shrA",
            IR.Int(-nA): "nA",
            IR.Int(shrB1): "shrB",
            IR.Int(-nB1): "nB",
            IR.Int(shrB2): "shrC",
            IR.Int(-nB2): "nC",
            IR.Int(clamp_min): "clamp_min",
            IR.Int(clamp_max): "clamp_max"
        }) if not self.vbwEnabled else IR.FuncCall("Exp<int%d_t, int%d_t, int%d_t>"%(bitwidth_in, bitwidth_temp, bitwidth_out), {
            expr_in: "A",
            expr_out: "B",
            IR.Int(I): "I",
            IR.Int(J): "J",
            IR.Float(scale_in): "scale_in",
            IR.Float(scale_out): "scale_out",
            IR.Int(left_shift): "left_shift",
            IR.Int(-zero_in): "zero_in",
            IR.Int(zero_out): "zero_out",
            IR.Int(shrA): "shrA",
            IR.Int(-nA): "nA",
            IR.Int(shrB1): "shrB",
            IR.Int(-nB1): "nB",
            IR.Int(shrB2): "shrC",
            IR.Int(-nB2): "nC",
            IR.Int(clamp_min): "clamp_min",
            IR.Int(clamp_max): "clamp_max"
        })

        self.counter_inst += 1
        self.updateLiveRange([expr_in, expr_out])

        # This method is used in the profiling floating point stage to check whether the input values are beyond a threshold.
        # Input values beyond a threshold are always mapped to zero in fixed-point code, hence these datapoints hold little use in the fixed-point mode.
        rangeCheck = IR.FuncCall("checkRange2", {
            expr_in: "A",
            IR.Int(I): "I",
            IR.Int(J): "J"
        })  if self.functionReducedProfiling and forFloat() else IR.Comment("Recommend switching on Function Reduced Profiling for sound output")

        profile = IR.FuncCall("Profile2", {
            expr_out: "Var",
            IR.Int(I): "I",
            IR.Int(J): "J",
            IR.String(expr_out): "VarName"
        })
        if forFloat():
            self.independentVars.append(expr_out.idf)
        
        debugPrint = []
        if config.zeroSkewDebug:
            debugPrint.append(IR.FuncCall("debugPrint", {
                expr_out: "expr",
                IR.Int(I): "I",
                IR.Int(J): "J",
                IR.Float(scale_out): "scale",
                IR.Int(zero_out): "zero",
                IR.String(expr_out): "varName"
            }))

        prog_exp = IR.Prog([cmd0, funcCall] + debugPrint)

        prog_out = IRUtil.concatPrograms(prog_in, prog_exp)

        # Update metadata.
        self.varDeclarations[expr_out.idf] = type_in
        self.varScales[expr_out.idf] = scale_out
        self.varZeros[expr_out.idf] = zero_out
        self.varIntervals[expr_out.idf] = (0,0)

        return (prog_out, expr_out)
    
    def getExpScaleAndZeros(self, scale_in, zero_in, scale_out, zero_out, bitwidth_in, bitwidth_temp, bitwidth_out):
        left_shift = 30 if bitwidth_temp == 32 else 62
        
        if bitwidth_temp == 32:
            shrA, nA = self.getQuantizedMultiplierLTO(scale_in, bitwidth_temp, bitwidth_in)
            nA -= (31  + 18)
            shrB1, nB1 = self.getQuantizedMultiplierLTO(1.0/scale_out, bitwidth_temp, bitwidth_in)
            nB2 = nB1 - (31 - left_shift + 7)
            nB1 -= (31 - 7)
            shrB2 = shrB1
        elif bitwidth_temp == 64:
            shrA, nA = self.getQuantizedMultiplierLTO(scale_in, bitwidth_temp, bitwidth_in)
            nA -= (63 + 18)
            shrB1, nB1 = self.getQuantizedMultiplierLTO(1.0/scale_out, bitwidth_temp, bitwidth_in)
            nB2 = nB1 - (63 - left_shift + 7)
            nB1 -= (63 - 7)
            shrB2 = shrB1
        else:
            assert False, "Only 8 and 16 bit operations supported"
        return left_shift, shrA, nA, shrB1, nB1, shrB2, nB2
    
    def memsetZeroSkew(self, expr, shape, scale, zero):
        iters_in = self.getTempIterators(len(shape))

        loopShape = []  # Contains the shape of the tensor being initialized.
        loopIters = []  # Iterators which will be used to iterate to each tensor element.

        for order in range(len(shape)):
            loopShape.append(shape[order])
            loopIters.append(iters_in[order])
        loop = IRUtil.loop(loopShape, loopIters, [
            IR.Assn(IRUtil.addIndex(expr, iters_in), 
            IR.Int(zero))
        ])
        return loop
>>>>>>> 419769a1
<|MERGE_RESOLUTION|>--- conflicted
+++ resolved
@@ -1695,16 +1695,6 @@
         # scale_comp = self.getScale(float_max, bw=bitwidth_in)
         bitwidth_temp = 32 if bitwidth_in == 8 else 64
         getLogger().debug("Sigmoid fixed point scale in Zero Skew: " + str(scale_out))
-<<<<<<< HEAD
-        bitwidth_temp = 32
-        M1, N1 = self.getQuantizedMultiplierLTO(scale_in, bitwidth_temp, bitwidth_in)
-        N1 -= ((31 if (bitwidth_temp == 32) else 63) + (27 if (bitwidth_temp == 32) else 55))
-        M2, N2 = self.getQuantizedMultiplierLTO(1.0/scale_out, bitwidth_temp, bitwidth_in)
-        N2 -= 23 if (bitwidth_temp == 32) else 46
-        
-        clamp_radius = int(1.0 / scale_in + zero_in)
-        return M1, N1, M2, N2, clamp_radius
-=======
         if bitwidth_temp == 32:
             M1, N1 = self.getQuantizedMultiplierLTO(scale_in, bitwidth_temp, bitwidth_in)
             N1 -= (31  + 18)
@@ -1721,7 +1711,6 @@
 
         clamp_min, clamp_max = self.getClampValues(bitwidth_in)
         return M1, N1, M2, N2, min(abs(clamp_max), abs(clamp_min))
->>>>>>> 419769a1
 
     def visitSigmoid(self, node: AST.Func):
         # y = max(min( x/4 + 2/4 , 1), 0), 1).
@@ -2121,9 +2110,6 @@
         return scale, zero, intv
     
     def getClampValues(self, bitwidth_out):
-<<<<<<< HEAD
-        return (0, 2*config.maxVar8Bit) if bitwidth_out == 8 else (0, 2*config.maxVar16Bit)
-=======
         return (-1*config.maxVar8Bit, config.maxVar8Bit) if bitwidth_out == 8 else (-1*config.maxVar16Bit, config.maxVar16Bit)
     
     def visitBopSparseMul(self, node: AST.Bop1):
@@ -2587,5 +2573,4 @@
             IR.Assn(IRUtil.addIndex(expr, iters_in), 
             IR.Int(zero))
         ])
-        return loop
->>>>>>> 419769a1
+        return loop