--- conflicted
+++ resolved
@@ -13,11 +13,7 @@
 
 class Converter:
 
-<<<<<<< HEAD
-    def __init__(self, algo, version, datasetType, target, datasetOutputDir, outputDir, varsForBitwidth={}, allScales={}, numOutputs=1):
-=======
-    def __init__(self, algo, version, datasetType, target, source, datasetOutputDir, outputDir, varsForBitwidth={}, allScales={}):
->>>>>>> 8d5f49aa
+    def __init__(self, algo, version, datasetType, target, source, datasetOutputDir, outputDir, varsForBitwidth={}, allScales={}, numOutputs=1):
         setAlgo(algo)
         setVersion(version)
         setDatasetType(datasetType)
@@ -30,11 +26,8 @@
         self.sparseMatrixSizes = {}
         self.varsForBitwidth = varsForBitwidth
         self.allScales = allScales
-<<<<<<< HEAD
         self.numOutputs = numOutputs
-=======
         self.source = source
->>>>>>> 8d5f49aa
 
     def setInput(self, inputFile, modelDir, trainingInput, testingInput):
         setInputFile(inputFile)
