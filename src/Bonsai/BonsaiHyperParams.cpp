<<<<<<< HEAD
// Copyright (c) Microsoft Corporation. All rights reserved.
// Licensed under the MIT license.

#include "Bonsai.h"

using namespace EdgeML;
using namespace EdgeML::Bonsai;

// WARNING
// Always ensure that the default values in TLC export are the same as here
//

BonsaiModel::BonsaiHyperParams::BonsaiHyperParams()
{
  dataformatType = undefinedData;
  problemType = undefinedProblem;
  normalizationType = none;


  seed = 42;

  ntrain = 0;
  ntest = 0;
  batchSize = 0;

  iters = 0;
  epochs = 0;
  isOneIndex = 0;
  batchFactor = 0.0;

  regList.lZ = (FP_TYPE)-1.0;
  regList.lW = (FP_TYPE)-1.0;
  regList.lV = (FP_TYPE)-1.0;
  regList.lTheta = (FP_TYPE)-1.0;

  Sigma = (FP_TYPE)-1.0;
  sigma_i = (FP_TYPE)-1.0;
  treeDepth = 0;
  internalNodes = 0;
  totalNodes = 0;

  projectionDimension = 0;
  dataDimension = 0;
  numClasses = 0;
  internalClasses = 0;

  lambdaW = (FP_TYPE)1.0;
  lambdaZ = (FP_TYPE)1.0;
  lambdaV = (FP_TYPE)1.0;
  lambdaTheta = (FP_TYPE)1.0;

}

BonsaiModel::BonsaiHyperParams::~BonsaiHyperParams() {}

void BonsaiModel::BonsaiHyperParams::setHyperParamsFromArgs(const int& argc,
  const char** argv)
{
  // parse_args(argc, argv);
}


// TODO: populate mkdir
void BonsaiModel::BonsaiHyperParams::mkdir() const
{
  /*
  sprintf (outdir, "%s/results/%f_%f_%f_%llu_%d",
     indir, lambdaW, lambdaZ, lambda_B, d, m);

  char command [100];

  try {
    sprintf (command, "mkdir %s/results", indir);
    system(command);
    sprintf (command, "mkdir %s", outdir);
    system (command);
#ifdef DUMP
    sprintf (command, "mkdir %s/dump", outdir);
    system (command);
#endif
#ifdef VERIFY
    sprintf (command, "mkdir %s/verify", outdir);
    system (command);
#endif
  }
  catch (...){
    std::cerr << "One of the directories could not be created... " <<std::endl;
  }
  */
}

void BonsaiModel::BonsaiHyperParams::finalizeHyperParams()
{

  assert(treeDepth >= 0);
  assert(internalNodes >= 0);
  assert(totalNodes >= 1);
  assert(batchSize >= 1);
  assert(iters >= 1);
  assert(projectionDimension > 0);
  assert(dataDimension > 0);
  assert(batchFactor >= 0.0);
  // Following asserts removed to faciliate support for TLC
  // which does not know how many datapoints are going to be fed before-hand!
  // assert(ntrain >= 1);               
  // assert(ntest >= 0);
  assert(projectionDimension <= dataDimension + 1);
  assert(numClasses > 0);

  assert(lambdaW >= (FP_TYPE)0.0L);
  assert(lambdaZ >= (FP_TYPE)0.0L);
  assert(lambdaV >= (FP_TYPE)0.0L);
  assert(lambdaTheta >= (FP_TYPE)0.0L);

  assert(lambdaW <= (FP_TYPE)1.0);
  assert(lambdaZ <= (FP_TYPE)1.0);
  assert(lambdaV <= (FP_TYPE)1.0);
  assert(lambdaTheta <= (FP_TYPE)1.0);

  assert(problemType != undefinedProblem);
  assert(dataformatType != undefinedData);
  assert(normalizationType != undefinedNormalization);

  srand(seed);
  mkdir();
  internalClasses = (numClasses <= 2) ? 1 : numClasses;
  isModelInitialized = true;
  LOG_INFO("Dataset successfully initialized...");
}
=======
// Copyright (c) Microsoft Corporation. All rights reserved.
// Licensed under the MIT license.

#include "Bonsai.h"

using namespace EdgeML;
using namespace EdgeML::Bonsai;

// WARNING
// Always ensure that the default values in TLC export are the same as here
//

BonsaiModel::BonsaiHyperParams::BonsaiHyperParams()
{
  dataformatType = undefinedData;
  problemType = undefinedProblem;
  normalizationType = none;


  seed = 42;

  ntrain = 0;
  ntest = 0;
  batchSize = 0;

  iters = 0;
  epochs = 0;
  isOneIndex = 0;
  batchFactor = 0.0;

  regList.lZ = (FP_TYPE)-1.0;
  regList.lW = (FP_TYPE)-1.0;
  regList.lV = (FP_TYPE)-1.0;
  regList.lTheta = (FP_TYPE)-1.0;

  Sigma = (FP_TYPE)-1.0;
  sigma_i = (FP_TYPE)-1.0;
  treeDepth = 0;
  internalNodes = 0;
  totalNodes = 0;

  projectionDimension = 0;
  dataDimension = 0;
  numClasses = 0;
  internalClasses = 0;

  lambdaW = (FP_TYPE)1.0;
  lambdaZ = (FP_TYPE)1.0;
  lambdaV = (FP_TYPE)1.0;
  lambdaTheta = (FP_TYPE)1.0;

}

BonsaiModel::BonsaiHyperParams::~BonsaiHyperParams() {}

void BonsaiModel::BonsaiHyperParams::setHyperParamsFromArgs(const int& argc,
  const char** argv)
{
  // parse_args(argc, argv);
}


// TODO: populate mkdir
void BonsaiModel::BonsaiHyperParams::mkdir() const
{
  /*
  sprintf (outdir, "%s/results/%f_%f_%f_%llu_%d",
     indir, lambdaW, lambdaZ, lambda_B, d, m);

  char command [100];

  try {
    sprintf (command, "mkdir %s/results", indir);
    system(command);
    sprintf (command, "mkdir %s", outdir);
    system (command);
#ifdef DUMP
    sprintf (command, "mkdir %s/dump", outdir);
    system (command);
#endif
#ifdef VERIFY
    sprintf (command, "mkdir %s/verify", outdir);
    system (command);
#endif
  }
  catch (...){
    std::cerr << "One of the directories could not be created... " <<std::endl;
  }
  */
}

void BonsaiModel::BonsaiHyperParams::finalizeHyperParams()
{

  assert(treeDepth >= 0);
  assert(internalNodes >= 1);
  assert(totalNodes >= 1);
  assert(batchSize >= 1);
  assert(iters >= 1);
  assert(projectionDimension > 0);
  assert(dataDimension > 0);
  assert(batchFactor >= 0.0);
  // Following asserts removed to faciliate support for TLC
  // which does not know how many datapoints are going to be fed before-hand!
  // assert(ntrain >= 1);               
  // assert(ntest >= 0);
  assert(projectionDimension <= dataDimension + 1);
  assert(numClasses > 0);

  assert(lambdaW >= (FP_TYPE)0.0L);
  assert(lambdaZ >= (FP_TYPE)0.0L);
  assert(lambdaV >= (FP_TYPE)0.0L);
  assert(lambdaTheta >= (FP_TYPE)0.0L);

  assert(lambdaW <= (FP_TYPE)1.0);
  assert(lambdaZ <= (FP_TYPE)1.0);
  assert(lambdaV <= (FP_TYPE)1.0);
  assert(lambdaTheta <= (FP_TYPE)1.0);

  assert(problemType != undefinedProblem);
  assert(dataformatType != undefinedData);
  assert(normalizationType != undefinedNormalization);

  srand(seed);
  mkdir();
  internalClasses = (numClasses <= 2) ? 1 : numClasses;
  isModelInitialized = true;
  LOG_INFO("Dataset successfully initialized...");
}
>>>>>>> 9c1a5d16
<|MERGE_RESOLUTION|>--- conflicted
+++ resolved
@@ -1,261 +1,129 @@
-<<<<<<< HEAD
-// Copyright (c) Microsoft Corporation. All rights reserved.
-// Licensed under the MIT license.
-
-#include "Bonsai.h"
-
-using namespace EdgeML;
-using namespace EdgeML::Bonsai;
-
-// WARNING
-// Always ensure that the default values in TLC export are the same as here
-//
-
-BonsaiModel::BonsaiHyperParams::BonsaiHyperParams()
-{
-  dataformatType = undefinedData;
-  problemType = undefinedProblem;
-  normalizationType = none;
-
-
-  seed = 42;
-
-  ntrain = 0;
-  ntest = 0;
-  batchSize = 0;
-
-  iters = 0;
-  epochs = 0;
-  isOneIndex = 0;
-  batchFactor = 0.0;
-
-  regList.lZ = (FP_TYPE)-1.0;
-  regList.lW = (FP_TYPE)-1.0;
-  regList.lV = (FP_TYPE)-1.0;
-  regList.lTheta = (FP_TYPE)-1.0;
-
-  Sigma = (FP_TYPE)-1.0;
-  sigma_i = (FP_TYPE)-1.0;
-  treeDepth = 0;
-  internalNodes = 0;
-  totalNodes = 0;
-
-  projectionDimension = 0;
-  dataDimension = 0;
-  numClasses = 0;
-  internalClasses = 0;
-
-  lambdaW = (FP_TYPE)1.0;
-  lambdaZ = (FP_TYPE)1.0;
-  lambdaV = (FP_TYPE)1.0;
-  lambdaTheta = (FP_TYPE)1.0;
-
-}
-
-BonsaiModel::BonsaiHyperParams::~BonsaiHyperParams() {}
-
-void BonsaiModel::BonsaiHyperParams::setHyperParamsFromArgs(const int& argc,
-  const char** argv)
-{
-  // parse_args(argc, argv);
-}
-
-
-// TODO: populate mkdir
-void BonsaiModel::BonsaiHyperParams::mkdir() const
-{
-  /*
-  sprintf (outdir, "%s/results/%f_%f_%f_%llu_%d",
-     indir, lambdaW, lambdaZ, lambda_B, d, m);
-
-  char command [100];
-
-  try {
-    sprintf (command, "mkdir %s/results", indir);
-    system(command);
-    sprintf (command, "mkdir %s", outdir);
-    system (command);
-#ifdef DUMP
-    sprintf (command, "mkdir %s/dump", outdir);
-    system (command);
-#endif
-#ifdef VERIFY
-    sprintf (command, "mkdir %s/verify", outdir);
-    system (command);
-#endif
-  }
-  catch (...){
-    std::cerr << "One of the directories could not be created... " <<std::endl;
-  }
-  */
-}
-
-void BonsaiModel::BonsaiHyperParams::finalizeHyperParams()
-{
-
-  assert(treeDepth >= 0);
-  assert(internalNodes >= 0);
-  assert(totalNodes >= 1);
-  assert(batchSize >= 1);
-  assert(iters >= 1);
-  assert(projectionDimension > 0);
-  assert(dataDimension > 0);
-  assert(batchFactor >= 0.0);
-  // Following asserts removed to faciliate support for TLC
-  // which does not know how many datapoints are going to be fed before-hand!
-  // assert(ntrain >= 1);               
-  // assert(ntest >= 0);
-  assert(projectionDimension <= dataDimension + 1);
-  assert(numClasses > 0);
-
-  assert(lambdaW >= (FP_TYPE)0.0L);
-  assert(lambdaZ >= (FP_TYPE)0.0L);
-  assert(lambdaV >= (FP_TYPE)0.0L);
-  assert(lambdaTheta >= (FP_TYPE)0.0L);
-
-  assert(lambdaW <= (FP_TYPE)1.0);
-  assert(lambdaZ <= (FP_TYPE)1.0);
-  assert(lambdaV <= (FP_TYPE)1.0);
-  assert(lambdaTheta <= (FP_TYPE)1.0);
-
-  assert(problemType != undefinedProblem);
-  assert(dataformatType != undefinedData);
-  assert(normalizationType != undefinedNormalization);
-
-  srand(seed);
-  mkdir();
-  internalClasses = (numClasses <= 2) ? 1 : numClasses;
-  isModelInitialized = true;
-  LOG_INFO("Dataset successfully initialized...");
-}
-=======
-// Copyright (c) Microsoft Corporation. All rights reserved.
-// Licensed under the MIT license.
-
-#include "Bonsai.h"
-
-using namespace EdgeML;
-using namespace EdgeML::Bonsai;
-
-// WARNING
-// Always ensure that the default values in TLC export are the same as here
-//
-
-BonsaiModel::BonsaiHyperParams::BonsaiHyperParams()
-{
-  dataformatType = undefinedData;
-  problemType = undefinedProblem;
-  normalizationType = none;
-
-
-  seed = 42;
-
-  ntrain = 0;
-  ntest = 0;
-  batchSize = 0;
-
-  iters = 0;
-  epochs = 0;
-  isOneIndex = 0;
-  batchFactor = 0.0;
-
-  regList.lZ = (FP_TYPE)-1.0;
-  regList.lW = (FP_TYPE)-1.0;
-  regList.lV = (FP_TYPE)-1.0;
-  regList.lTheta = (FP_TYPE)-1.0;
-
-  Sigma = (FP_TYPE)-1.0;
-  sigma_i = (FP_TYPE)-1.0;
-  treeDepth = 0;
-  internalNodes = 0;
-  totalNodes = 0;
-
-  projectionDimension = 0;
-  dataDimension = 0;
-  numClasses = 0;
-  internalClasses = 0;
-
-  lambdaW = (FP_TYPE)1.0;
-  lambdaZ = (FP_TYPE)1.0;
-  lambdaV = (FP_TYPE)1.0;
-  lambdaTheta = (FP_TYPE)1.0;
-
-}
-
-BonsaiModel::BonsaiHyperParams::~BonsaiHyperParams() {}
-
-void BonsaiModel::BonsaiHyperParams::setHyperParamsFromArgs(const int& argc,
-  const char** argv)
-{
-  // parse_args(argc, argv);
-}
-
-
-// TODO: populate mkdir
-void BonsaiModel::BonsaiHyperParams::mkdir() const
-{
-  /*
-  sprintf (outdir, "%s/results/%f_%f_%f_%llu_%d",
-     indir, lambdaW, lambdaZ, lambda_B, d, m);
-
-  char command [100];
-
-  try {
-    sprintf (command, "mkdir %s/results", indir);
-    system(command);
-    sprintf (command, "mkdir %s", outdir);
-    system (command);
-#ifdef DUMP
-    sprintf (command, "mkdir %s/dump", outdir);
-    system (command);
-#endif
-#ifdef VERIFY
-    sprintf (command, "mkdir %s/verify", outdir);
-    system (command);
-#endif
-  }
-  catch (...){
-    std::cerr << "One of the directories could not be created... " <<std::endl;
-  }
-  */
-}
-
-void BonsaiModel::BonsaiHyperParams::finalizeHyperParams()
-{
-
-  assert(treeDepth >= 0);
-  assert(internalNodes >= 1);
-  assert(totalNodes >= 1);
-  assert(batchSize >= 1);
-  assert(iters >= 1);
-  assert(projectionDimension > 0);
-  assert(dataDimension > 0);
-  assert(batchFactor >= 0.0);
-  // Following asserts removed to faciliate support for TLC
-  // which does not know how many datapoints are going to be fed before-hand!
-  // assert(ntrain >= 1);               
-  // assert(ntest >= 0);
-  assert(projectionDimension <= dataDimension + 1);
-  assert(numClasses > 0);
-
-  assert(lambdaW >= (FP_TYPE)0.0L);
-  assert(lambdaZ >= (FP_TYPE)0.0L);
-  assert(lambdaV >= (FP_TYPE)0.0L);
-  assert(lambdaTheta >= (FP_TYPE)0.0L);
-
-  assert(lambdaW <= (FP_TYPE)1.0);
-  assert(lambdaZ <= (FP_TYPE)1.0);
-  assert(lambdaV <= (FP_TYPE)1.0);
-  assert(lambdaTheta <= (FP_TYPE)1.0);
-
-  assert(problemType != undefinedProblem);
-  assert(dataformatType != undefinedData);
-  assert(normalizationType != undefinedNormalization);
-
-  srand(seed);
-  mkdir();
-  internalClasses = (numClasses <= 2) ? 1 : numClasses;
-  isModelInitialized = true;
-  LOG_INFO("Dataset successfully initialized...");
-}
->>>>>>> 9c1a5d16
+// Copyright (c) Microsoft Corporation. All rights reserved.
+// Licensed under the MIT license.
+
+#include "Bonsai.h"
+
+using namespace EdgeML;
+using namespace EdgeML::Bonsai;
+
+// WARNING
+// Always ensure that the default values in TLC export are the same as here
+//
+
+BonsaiModel::BonsaiHyperParams::BonsaiHyperParams()
+{
+  dataformatType = undefinedData;
+  problemType = undefinedProblem;
+  normalizationType = none;
+
+
+  seed = 42;
+
+  ntrain = 0;
+  ntest = 0;
+  batchSize = 0;
+
+  iters = 0;
+  epochs = 0;
+  isOneIndex = 0;
+  batchFactor = 0.0;
+
+  regList.lZ = (FP_TYPE)-1.0;
+  regList.lW = (FP_TYPE)-1.0;
+  regList.lV = (FP_TYPE)-1.0;
+  regList.lTheta = (FP_TYPE)-1.0;
+
+  Sigma = (FP_TYPE)-1.0;
+  sigma_i = (FP_TYPE)-1.0;
+  treeDepth = 0;
+  internalNodes = 0;
+  totalNodes = 0;
+
+  projectionDimension = 0;
+  dataDimension = 0;
+  numClasses = 0;
+  internalClasses = 0;
+
+  lambdaW = (FP_TYPE)1.0;
+  lambdaZ = (FP_TYPE)1.0;
+  lambdaV = (FP_TYPE)1.0;
+  lambdaTheta = (FP_TYPE)1.0;
+
+}
+
+BonsaiModel::BonsaiHyperParams::~BonsaiHyperParams() {}
+
+void BonsaiModel::BonsaiHyperParams::setHyperParamsFromArgs(const int& argc,
+  const char** argv)
+{
+  // parse_args(argc, argv);
+}
+
+
+// TODO: populate mkdir
+void BonsaiModel::BonsaiHyperParams::mkdir() const
+{
+  /*
+  sprintf (outdir, "%s/results/%f_%f_%f_%llu_%d",
+     indir, lambdaW, lambdaZ, lambda_B, d, m);
+
+  char command [100];
+
+  try {
+    sprintf (command, "mkdir %s/results", indir);
+    system(command);
+    sprintf (command, "mkdir %s", outdir);
+    system (command);
+#ifdef DUMP
+    sprintf (command, "mkdir %s/dump", outdir);
+    system (command);
+#endif
+#ifdef VERIFY
+    sprintf (command, "mkdir %s/verify", outdir);
+    system (command);
+#endif
+  }
+  catch (...){
+    std::cerr << "One of the directories could not be created... " <<std::endl;
+  }
+  */
+}
+
+void BonsaiModel::BonsaiHyperParams::finalizeHyperParams()
+{
+
+  assert(treeDepth >= 0);
+  assert(internalNodes >= 0);
+  assert(totalNodes >= 1);
+  assert(batchSize >= 1);
+  assert(iters >= 1);
+  assert(projectionDimension > 0);
+  assert(dataDimension > 0);
+  assert(batchFactor >= 0.0);
+  // Following asserts removed to faciliate support for TLC
+  // which does not know how many datapoints are going to be fed before-hand!
+  // assert(ntrain >= 1);               
+  // assert(ntest >= 0);
+  assert(projectionDimension <= dataDimension + 1);
+  assert(numClasses > 0);
+
+  assert(lambdaW >= (FP_TYPE)0.0L);
+  assert(lambdaZ >= (FP_TYPE)0.0L);
+  assert(lambdaV >= (FP_TYPE)0.0L);
+  assert(lambdaTheta >= (FP_TYPE)0.0L);
+
+  assert(lambdaW <= (FP_TYPE)1.0);
+  assert(lambdaZ <= (FP_TYPE)1.0);
+  assert(lambdaV <= (FP_TYPE)1.0);
+  assert(lambdaTheta <= (FP_TYPE)1.0);
+
+  assert(problemType != undefinedProblem);
+  assert(dataformatType != undefinedData);
+  assert(normalizationType != undefinedNormalization);
+
+  srand(seed);
+  mkdir();
+  internalClasses = (numClasses <= 2) ? 1 : numClasses;
+  isModelInitialized = true;
+  LOG_INFO("Dataset successfully initialized...");
+}