// Copyright (c) Microsoft Corporation. All rights reserved.
// Licensed under the MIT license.

#pragma once

#include <Arduino.h>

#include "config.h"
#include "predict.h"

// C = A + B
inline __attribute__((always_inline)) void MatAdd(MYINT *A, MYINT *B, MYINT *C, MYINT I, MYINT J, MYINT shrA, MYINT shrB, MYINT shrC) {
	for (MYITE i = 0; i < I; i++) {
		for (MYITE j = 0; j < J; j++) {
			MYINT a = A[i * J + j];
			MYINT b = B[i * J + j];

			a = a / shrA;
			b = b / shrB;

			MYINT c = a + b;
			c = c / shrC;

			C[i * J + j] = c;
		}
	}
	return;
}

// C = A - B
// TODO: shrB is int16_t because in 8-bit code, shrB is usually very high and int8_t will overflow.
inline __attribute__((always_inline)) void MatSub(MYINT *A, const MYINT *B, MYINT *C, MYINT I, MYINT J, MYINT shrA, int32_t shrB, MYINT shrC) {
	for (MYITE i = 0; i < I; i++) {
		for (MYITE j = 0; j < J; j++) {
			MYINT a = A[i * J + j];
<<<<<<< HEAD

=======
			
>>>>>>> 0f19781f
			#ifdef INT16
			MYINT b = ((MYINT) pgm_read_word_near(&B[i * J + j]));
			#else
			MYINT b = ((MYINT) pgm_read_dword_near(&B[i * J + j]));
			#endif

			a = a / shrA;
			b = b / shrB;

			MYINT c = a - b;
			c = c / shrC;

			C[i * J + j] = c;
		}
	}
	return;
}

// C = A * B
inline __attribute__((always_inline)) void MatMulNN(MYINT *A, MYINT *B, MYINT *C, MYINT *tmp, MYINT I, MYINT K, MYINT J, MYINT shrA, MYINT shrB, MYINT H1, MYINT H2) {

	for (MYITE i = 0; i < I; i++) {
		for (MYITE j = 0; j < J; j++) {
			for (MYITE k = 0; k < K; k++) {
				MYINT a = A[i * K + k];
				MYINT b = B[k * J + j];

				a = a / shrA;
				b = b / shrB;

				tmp[k] = a * b;
			}

			MYITE count = K, depth = 0;
			bool shr = true;

			while (depth < (H1 + H2)) {
				if (depth >= H1)
					shr = false;

				for (MYITE p = 0; p < (K / 2 + 1); p++) {
					MYINT sum;
					if (p < (count >> 1))
						sum = tmp[2 * p] + tmp[(2 * p) + 1];
					else if ((p == (count >> 1)) && ((count & 1) == 1))
						sum = tmp[2 * p];
					else
						sum = 0;

					if (shr)
						tmp[p] = sum / 2;
					else
						tmp[p] = sum;
				}
				count = (count + 1) >> 1;

				depth++;
			}

			C[i * J + j] = tmp[0];
		}
	}
	return;
}

// C = A * B
inline __attribute__((always_inline)) void MatMulCN(const MYINT *A, MYINT *B, MYINT *C, MYINT *tmp, MYINT I, MYINT K, MYINT J, MYINT shrA, MYINT shrB, MYINT H1, MYINT H2) {

<<<<<<< HEAD
	for (MYINT i = 0; i < I; i++) {
		for (MYINT j = 0; j < J; j++) {
			for (MYINT k = 0; k < K; k++) {
=======
	for (MYITE i = 0; i < I; i++) {
		for (MYITE j = 0; j < J; j++) {
			for (MYITE k = 0; k < K; k++) {
>>>>>>> 0f19781f
				#ifdef INT16
				MYINT a = ((MYINT) pgm_read_word_near(&A[i * K + k]));
				#else
				MYINT a = ((MYINT) pgm_read_dword_near(&A[i * K + k]));
				#endif
<<<<<<< HEAD
				
=======

>>>>>>> 0f19781f
				MYINT b = B[k * J + j];

				a = a / shrA;
				b = b / shrB;

				tmp[k] = a * b;
			}

			MYITE count = K, depth = 0;
			bool shr = true;

			while (depth < (H1 + H2)) {
				if (depth >= H1)
					shr = false;

				for (MYITE p = 0; p < (K / 2 + 1); p++) {
					MYINT sum;
					if (p < (count >> 1))
						sum = tmp[2 * p] + tmp[(2 * p) + 1];
					else if ((p == (count >> 1)) && ((count & 1) == 1))
						sum = tmp[2 * p];
					else
						sum = 0;

					if (shr)
						tmp[p] = sum / 2;
					else
						tmp[p] = sum;
				}
				count = (count + 1) >> 1;

				depth++;
			}

			C[i * J + j] = tmp[0];
		}
	}
	return;
}

// C = A * B
inline __attribute__((always_inline)) void MatMulNC(MYINT *A, const MYINT *B, MYINT *C, MYINT *tmp, MYINT I, MYINT K, MYINT J, MYINT shrA, MYINT shrB, MYINT H1, MYINT H2) {

	for (MYITE i = 0; i < I; i++) {
		for (MYITE j = 0; j < J; j++) {
			for (MYITE k = 0; k < K; k++) {
				MYINT a = A[i * K + k];

				#ifdef INT16
				MYINT b = ((MYINT) pgm_read_word_near(&B[k * J + j]));
				#else
				MYINT b = ((MYINT) pgm_read_dword_near(&B[k * J + j]));
				#endif

				a = a / shrA;
				b = b / shrB;

				tmp[k] = a * b;
			}

			MYITE count = K, depth = 0;
			bool shr = true;

			while (depth < (H1 + H2)) {
				if (depth >= H1)
					shr = false;

				for (MYITE p = 0; p < (K / 2 + 1); p++) {
					MYINT sum;
					if (p < (count >> 1))
						sum = tmp[2 * p] + tmp[(2 * p) + 1];
					else if ((p == (count >> 1)) && ((count & 1) == 1))
						sum = tmp[2 * p];
					else
						sum = 0;

					if (shr)
						tmp[p] = sum / 2;
					else
						tmp[p] = sum;
				}
				count = (count + 1) >> 1;

				depth++;
			}

			C[i * J + j] = tmp[0];
		}
	}
	return;
}

// C = A * B
inline __attribute__((always_inline)) void MatMulCC(const MYINT *A, const MYINT *B, MYINT *C, MYINT *tmp, MYINT I, MYINT K, MYINT J, MYINT shrA, MYINT shrB, MYINT H1, MYINT H2) {

<<<<<<< HEAD
	for (MYINT i = 0; i < I; i++) {
		for (MYINT j = 0; j < J; j++) {
			for (MYINT k = 0; k < K; k++) {
=======
	for (MYITE i = 0; i < I; i++) {
		for (MYITE j = 0; j < J; j++) {
			for (MYITE k = 0; k < K; k++) {
>>>>>>> 0f19781f
				#ifdef INT16
				MYINT a = ((MYINT) pgm_read_word_near(&A[i * K + k]));
				#else
				MYINT a = ((MYINT) pgm_read_dword_near(&A[i * K + k]));
				#endif

				#ifdef INT16
				MYINT b = ((MYINT) pgm_read_word_near(&B[k * J + j]));
				#else
				MYINT b = ((MYINT) pgm_read_dword_near(&B[k * J + j]));
				#endif

				a = a / shrA;
				b = b / shrB;

				tmp[k] = a * b;
			}

			MYITE count = K, depth = 0;
			bool shr = true;

			while (depth < (H1 + H2)) {
				if (depth >= H1)
					shr = false;

				for (MYITE p = 0; p < (K / 2 + 1); p++) {
					MYINT sum;
					if (p < (count >> 1))
						sum = tmp[2 * p] + tmp[(2 * p) + 1];
					else if ((p == (count >> 1)) && ((count & 1) == 1))
						sum = tmp[2 * p];
					else
						sum = 0;

					if (shr)
						tmp[p] = sum / 2;
					else
						tmp[p] = sum;
				}
				count = (count + 1) >> 1;

				depth++;
			}

			C[i * J + j] = tmp[0];
		}
	}
	return;
}

// C = A |*| B
// TODO: K is int16_t because K is usually very high and int8_t will overflow in 8-bit code.
inline __attribute__((always_inline)) void SparseMatMul(const MYINT *Aidx, const MYINT *Aval, MYINT *C, int16_t K, MYINT shrA, MYINT shrB, MYINT shrC) {

	MYITE ite_idx = 0, ite_val = 0;
	for (MYITE k = 0; k < K; k++) {
		MYINT b = getIntFeature(k);
		//MYINT b = B[k * 1][0];
		b = b / shrB;

		#ifdef INT16
		MYINT idx = ((MYINT) pgm_read_word_near(&Aidx[ite_idx]));
		#else
		MYINT idx = ((MYINT) pgm_read_dword_near(&Aidx[ite_idx]));
		#endif

		while (idx != 0) {
			#ifdef INT16
			MYINT a = ((MYINT) pgm_read_word_near(&Aval[ite_val]));
			#else
			MYINT a = ((MYINT) pgm_read_dword_near(&Aval[ite_val]));
			#endif
<<<<<<< HEAD
			
=======

>>>>>>> 0f19781f
			a = a / shrA;

			MYINT c = a * b;
			c = c / shrC;

			C[idx - 1] += c;

			ite_idx++;
			ite_val++;

			#ifdef INT16
			idx = ((MYINT) pgm_read_word_near(&Aidx[ite_idx]));
			#else
			idx = ((MYINT) pgm_read_dword_near(&Aidx[ite_idx]));
			#endif
		}
		ite_idx++;
	}

	return;
}

// C = A <*> B
inline __attribute__((always_inline)) void MulCir(MYINT *A, MYINT *B, MYINT *C, MYINT I, MYINT J, MYINT shrA, MYINT shrB) {
	for (MYITE i = 0; i < I; i++) {
		for (MYITE j = 0; j < J; j++) {
			MYINT a = A[i * J + j];
			MYINT b = B[i * J + j];

			a = a / shrA;
			b = b / shrB;

			C[i * J + j] = a * b;
		}
	}
	return;
}

// A = tanh(A)
inline __attribute__((always_inline)) void TanH(MYINT *A, MYINT I, MYINT J, MYINT tanh_limit) {
	for (MYITE i = 0; i < I; i++) {
		for (MYITE j = 0; j < J; j++) {
			MYINT x = A[i * J + j], y;

			if (x >= tanh_limit)
				y = tanh_limit;
			else if (x <= -tanh_limit)
				y = -tanh_limit;
			else
				y = x;

			A[i * J + j] = y;
		}
	}
	return;
}

// index = argmax(A)
inline __attribute__((always_inline)) void ArgMax(MYINT *A, MYINT I, MYINT J, MYINT *index) {

	MYINT max = A[0];
	MYITE maxIndex = 0, counter = 0;
	for (MYITE i = 0; i < I; i++) {
		for (MYITE j = 0; j < J; j++) {
			MYINT x = A[i * J + j];

			if (max < x) {
				maxIndex = counter;
				max = x;
			}

			counter++;
		}
	}

	*index = maxIndex;

	return;
}

// A = A^T
inline __attribute__((always_inline)) void Transpose(MYINT *A, MYINT *B, MYINT I, MYINT J) {
	for (MYITE i = 0; i < I; i++) {
		for (MYITE j = 0; j < J; j++) {
			B[i * J + j] = A[j * I + i];
		}
	}
	return;
}

// C = a * B
inline __attribute__((always_inline)) void ScalarMul(MYINT *A, MYINT *B, MYINT *C, MYINT I, MYINT J, MYINT shrA, MYINT shrB) {

	MYINT a = *A;
	a = a / shrA;

	for (MYITE i = 0; i < I; i++) {
		for (MYITE j = 0; j < J; j++) {
			MYINT b = B[i * J + j];
			b = b / shrB;

			C[i * J + j] = a * b;
		}
	}

	return;
}

// C = A # B
// A[N][H][W][CI], B[HF][WF][CI][CO], C[N][H][W][CO]
inline __attribute__((always_inline)) void Conv(MYINT *A, const MYINT *B, MYINT *C, MYINT *tmp, MYINT N, MYINT H, MYINT W, MYINT CI, MYINT HF, MYINT WF, MYINT CO, MYINT shrA, MYINT shrB, MYINT H1, MYINT H2) {
	MYITE padH = (HF - 1) / 2;
	MYITE padW = (WF - 1) / 2;

	for (MYITE n = 0; n < N; n++) {
		for (MYITE h = 0; h < H; h++) {
			for (MYITE w = 0; w < W; w++) {
				for (MYITE co = 0; co < CO; co++) {

					MYITE counter = 0;
					for (MYITE hf = 0; hf < HF; hf++) {
						for (MYITE wf = 0; wf < WF; wf++) {
							for (MYITE ci = 0; ci < CI; ci++) {
								MYINT a = (((((h + hf) < padH) || ((h + hf) >= (H + padH))) || (((w + wf) < padW) || ((w + wf) >= (W + padW)))) ? 0 : A[n * H * W * CI + ((h + hf) - padH) * W * CI + ((w + wf) - padW) * CI + ci]);
								a = a / shrA;

								#ifdef INT16
								MYINT b = ((MYINT) pgm_read_word_near(&B[hf * WF * CI * CO + wf * CI * CO + ci * CO + co]));
								#else
								MYINT b = ((MYINT) pgm_read_dword_near(&B[hf * WF * CI * CO + wf * CI * CO + ci * CO + co]));
								#endif
<<<<<<< HEAD

=======
>>>>>>> 0f19781f
								b = b / shrB;

								tmp[counter] = a * b;
								counter++;
							}
						}
					}

					MYITE totalEle = HF * WF * CI;
					MYITE count = HF * WF * CI, depth = 0;
					bool shr = true;

					while (depth < (H1 + H2)) {
						if (depth >= H1)
							shr = false;

						for (MYITE p = 0; p < (totalEle / 2 + 1); p++) {
							MYINT sum;
							if (p < (count >> 1))
								sum = tmp[2 * p] + tmp[(2 * p) + 1];
							else if ((p == (count >> 1)) && ((count & 1) == 1))
								sum = tmp[2 * p];
							else
								sum = 0;

							if (shr)
								tmp[p] = sum / 2;
							else
								tmp[p] = sum;
						}
						count = (count + 1) >> 1;

						depth++;
					}

					C[n * H * W * CO + h * W * CO + w * CO + co] = tmp[0];
				}
			}
		}
	}

	return;
}

// A = A <+> B
// A[N][H][W][C], B[C]
inline __attribute__((always_inline)) void AddOrSubCir4D(MYINT *A, const MYINT *B, MYINT N, MYINT H, MYINT W, MYINT C, MYINT shrA, MYINT shrB, MYINT shrC, bool add) {

	for (MYITE n = 0; n < N; n++) {
		for (MYITE h = 0; h < H; h++) {
			for (MYITE w = 0; w < W; w++) {
				for (MYITE c = 0; c < C; c++) {
					MYINT a = A[n * H * W * C + h * W * C + w * C + c];
					a = a / shrA;

					#ifdef INT16
					MYINT b = ((MYINT) pgm_read_word_near(&B[c]));
					#else
					MYINT b = ((MYINT) pgm_read_dword_near(&B[c]));
					#endif

					b = b / shrB;

					MYINT res;
					if (add)
						res = a + b;
					else
						res = a - b;

					res = res / shrC;

					A[n * H * W * C + h * W * C + w * C + c] = res;
				}
			}
		}
	}

	return;
}

// A = A <+> B
// A[N][H][W][C], B[C]
inline __attribute__((always_inline)) void AddOrSubCir2D(MYINT *A, const MYINT *B, MYINT H, MYINT W, MYINT shrA, MYINT shrB, MYINT shrC, bool add) {

	for (MYITE h = 0; h < H; h++) {
		for (MYITE w = 0; w < W; w++) {
			MYINT a = A[h * W + w];
			a = a / shrA;

			#ifdef INT16
			MYINT b = ((MYINT) pgm_read_word_near(&B[w]));
			#else
			MYINT b = ((MYINT) pgm_read_dword_near(&B[w]));
			#endif

			b = b / shrB;

			MYINT res;
			if (add)
				res = a + b;
			else
				res = a - b;

			res = res / shrC;

			A[h * W + w] = res;
		}
	}

	return;
}

// A = relu(A)
// A[N][H][W][C]
inline __attribute__((always_inline)) void Relu4D(MYINT *A, MYINT N, MYINT H, MYINT W, MYINT C) {

	for (MYITE n = 0; n < N; n++) {
		for (MYITE h = 0; h < H; h++) {
			for (MYITE w = 0; w < W; w++) {
				for (MYITE c = 0; c < C; c++) {
					MYINT a = A[n * H * W * C + h * W * C + w * C + c];
					if (a < 0)
						a = 0;

					A[n * H * W * C + h * W * C + w * C + c] = a;
				}
			}
		}
	}

	return;
}

// A = relu(A)
// A[N][H][W][C]
inline __attribute__((always_inline)) void Relu2D(MYINT *A, MYINT H, MYINT W) {

	for (MYITE h = 0; h < H; h++) {
		for (MYITE w = 0; w < W; w++) {
			MYINT a = A[h * W + w];
			if (a < 0)
				a = 0;

			A[h * W + w] = a;
		}
	}

	return;
}

// B = maxpool(A)
// A[N][H][W][C], B[N][H][W][C]
inline __attribute__((always_inline)) void Maxpool(MYINT *A, MYINT *B, MYINT N, MYINT H, MYINT W, MYINT C, MYINT stride) {
	MYITE HO = H / stride;
	MYITE WO = W / stride;

	for (MYITE n = 0; n < N; n++) {
		for (MYITE ho = 0; ho < HO; ho++) {
			for (MYITE wo = 0; wo < WO; wo++) {
				for (MYITE c = 0; c < C; c++) {

					MYINT max = A[n * H * W * C + (stride * ho) * W * C + (stride * wo) * C + c];
					for (MYITE hs = 0; hs < stride; hs++) {
						for (MYITE ws = 0; ws < stride; ws++) {
							MYINT a = A[n * H * W * C + ((stride * ho) + hs) * W * C + ((stride * wo) + ws) * C + c];
							if (a > max)
								max = a;
						}
					}

					B[n * HO * WO * C + ho * WO * C + wo * C + c] = max;
				}
			}
		}
	}

	return;
}<|MERGE_RESOLUTION|>--- conflicted
+++ resolved
@@ -28,16 +28,12 @@
 }
 
 // C = A - B
-// TODO: shrB is int16_t because in 8-bit code, shrB is usually very high and int8_t will overflow.
+// TODO: shrB is int32_t because in 8-bit/16-bit code, shrB is usually very high and int8_t/int16_t will overflow.
 inline __attribute__((always_inline)) void MatSub(MYINT *A, const MYINT *B, MYINT *C, MYINT I, MYINT J, MYINT shrA, int32_t shrB, MYINT shrC) {
 	for (MYITE i = 0; i < I; i++) {
 		for (MYITE j = 0; j < J; j++) {
 			MYINT a = A[i * J + j];
-<<<<<<< HEAD
-
-=======
 			
->>>>>>> 0f19781f
 			#ifdef INT16
 			MYINT b = ((MYINT) pgm_read_word_near(&B[i * J + j]));
 			#else
@@ -106,25 +102,15 @@
 // C = A * B
 inline __attribute__((always_inline)) void MatMulCN(const MYINT *A, MYINT *B, MYINT *C, MYINT *tmp, MYINT I, MYINT K, MYINT J, MYINT shrA, MYINT shrB, MYINT H1, MYINT H2) {
 
-<<<<<<< HEAD
-	for (MYINT i = 0; i < I; i++) {
-		for (MYINT j = 0; j < J; j++) {
-			for (MYINT k = 0; k < K; k++) {
-=======
 	for (MYITE i = 0; i < I; i++) {
 		for (MYITE j = 0; j < J; j++) {
 			for (MYITE k = 0; k < K; k++) {
->>>>>>> 0f19781f
 				#ifdef INT16
 				MYINT a = ((MYINT) pgm_read_word_near(&A[i * K + k]));
 				#else
 				MYINT a = ((MYINT) pgm_read_dword_near(&A[i * K + k]));
 				#endif
-<<<<<<< HEAD
-				
-=======
-
->>>>>>> 0f19781f
+
 				MYINT b = B[k * J + j];
 
 				a = a / shrA;
@@ -220,15 +206,9 @@
 // C = A * B
 inline __attribute__((always_inline)) void MatMulCC(const MYINT *A, const MYINT *B, MYINT *C, MYINT *tmp, MYINT I, MYINT K, MYINT J, MYINT shrA, MYINT shrB, MYINT H1, MYINT H2) {
 
-<<<<<<< HEAD
-	for (MYINT i = 0; i < I; i++) {
-		for (MYINT j = 0; j < J; j++) {
-			for (MYINT k = 0; k < K; k++) {
-=======
 	for (MYITE i = 0; i < I; i++) {
 		for (MYITE j = 0; j < J; j++) {
 			for (MYITE k = 0; k < K; k++) {
->>>>>>> 0f19781f
 				#ifdef INT16
 				MYINT a = ((MYINT) pgm_read_word_near(&A[i * K + k]));
 				#else
@@ -301,11 +281,7 @@
 			#else
 			MYINT a = ((MYINT) pgm_read_dword_near(&Aval[ite_val]));
 			#endif
-<<<<<<< HEAD
-			
-=======
-
->>>>>>> 0f19781f
+
 			a = a / shrA;
 
 			MYINT c = a * b;
@@ -437,10 +413,6 @@
 								#else
 								MYINT b = ((MYINT) pgm_read_dword_near(&B[hf * WF * CI * CO + wf * CI * CO + ci * CO + co]));
 								#endif
-<<<<<<< HEAD
-
-=======
->>>>>>> 0f19781f
 								b = b / shrB;
 
 								tmp[counter] = a * b;
