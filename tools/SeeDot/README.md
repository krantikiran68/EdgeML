--- conflicted
+++ resolved
@@ -26,23 +26,6 @@
 SeeDot can be invoked using **`SeeDot-dev.py`** file. The arguments for the script are supplied as follows:
 
 ```
-<<<<<<< HEAD
-usage: SeeDot-dev.py [-h] [-a] [-v] [-d] [-m] [-n] [-dt] [-t] [-s] [-sf] [-l]
-                     [--load-sf] [--convert] [--tempdir] [-o]
-
-optional arguments:
-  -h, --help            Show this help message and exit
-  -a , --algo           Algorithm to run ['bonsai' or 'protonn' or 'fastgrnn']
-  -v , --version        Floating-point ['float'] or fixed-point ['fixed']
-  -d , --dataset        Dataset to use
-  -m , --maximisingMetric ['acc', 'disagree', 'red_disagree']
-                        What metric to maximise during exploration
-  -n , --numOutputs     Number of simultaneous outputs of the inference
-                        procedure (1 for a single-class classification problem)
-  -t , --target         Target device ['x86', 'arduino', 'm3']
-  -s , --source         model source type ['seedot', 'onnx', 'tf']
-  -l , --log            Logging level (in increasing order) ['error', 'critical', 'warning', 'info', 'debug']
-=======
 usage: SeeDot-dev.py [-h] [-a] [-v] [-d] [-m] [-n] [-dt] [-t] [-s] [-sf] [-l] [-lsf] [-tdr] [-o]
 
 optional arguments:
@@ -60,7 +43,6 @@
   -lsf, --load-sf          Use a pre-determined value for max scale factor
   -tdr, --tempdir          Scratch directory for intermediate files
   -o,   --outdir           Directory to output the generated Arduino sketch
->>>>>>> 4ff1523e
 ```
 
 An example invocation is as follows:
