--- conflicted
+++ resolved
@@ -900,11 +900,7 @@
                         except subprocess.TimeoutExpired:
                             Util.getLogger().error("DLX program for memory management timed out.")
                     if not self.checkDlxSuccess(dlxErrorDumpDirectory):
-<<<<<<< HEAD
-                        assert False, "DLX unable to allovate variables within %d bytes. ABORT" % maxAllowedMemUsage
-=======
                         assert False, "DLX unable to allocate variables within %d bytes. ABORT" % maxAllowedMemUsage
->>>>>>> 4ff1523e
             totalScratchSize = self.readDlxAllocation(dlxOutputDumpDirectory, alignment, varOrderAndSize)
             if not forM3():
                 self.out.printf("char scratch[%d];\n"%(totalScratchSize), indent=True)
