--- conflicted
+++ resolved
@@ -52,16 +52,9 @@
     # Configuration
     # -----------------
     DATA_DIR = './curet/'
-<<<<<<< HEAD
-    PROJECTION_DIM = 600
-    NUM_PROTOTYPES = 1000
-    GAMMA = 0.3
-=======
-    PROJECTION_DIM = 60 
-    NUM_PROTOTYPES = 100 
+    PROJECTION_DIM = 60
+    NUM_PROTOTYPES = 100
     GAMMA = 0.02
-    
->>>>>>> 1815c2fb
 
     REG_W = 0.005
     REG_B = 0.0001
