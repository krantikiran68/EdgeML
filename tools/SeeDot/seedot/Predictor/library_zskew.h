// Copyright (c) Microsoft Corporation. All rights reserved.
// Licensed under the MIT license.

#pragma once

#include "datatypes.h"
#include <cassert>
#include <limits>

/**
 * Notation used:
 * 		By default, 'matrix' is to be interpreted as a matrix in fixed point representation.
 * 		dim(X) = dimension of matrix X.
 * 		bw(X) = number of bits each value of X uses.
 * 		sc(X) = scale of matrix X.
 * 		scale of a fixed point matrix X is an integer S such that
 * 			Xq (floating point matrix) = (2 ^ -S) * X where
 * 				a ^ b (a and b are integers) is a raised to the power b, and
 * 				a * b (a is integer and b is a matrix) is a multiplied to each element of b.
 **/

/**
 * Dimensions: 	A, B, C are matrices, dim(A) = dim(B) = dim(C) = [I][J]; I, J, shrA, shrB, shrC are integers
 *
 * Matrix Addition
 * Compute A + B and store it in C.
 * shrA, shrB, shrC are scaling constants which are computed in irBuilder.py::getScaleForAddAndSub(sc(A), sc(B), sc(C)).
 * 		shrA, shrB are used to bring matrices A and B to the same scale for addition.
 * 		shrC adjusts the output matrix if required to prevent overflows.
 * The last two letters, which can be either C or N, denote the following:
 * 		If the last letter is N, it means the matrix B is an intermediate variable in RAM.
 * 		If the last letter is C, it means the matrix B is a read only parameter which must be extracted from flash.
 * 		Similarly, the second last letter controls the input of matrix A.
 * 		On Arduino-like devices with Harvard architecture, the reading of RAM and flash variables is different, hence the different functions.
 **/
void MatAdd(MYINT* A, MYINT* B, MYINT* C, MYITE I, MYITE J, MYITE left_shift, ACINT zeroA, ACINT shrA, MYITE nA, ACINT zeroB, ACINT shrB, MYITE nB, ACINT zeroC, ACINT shrC, MYITE nC, ACINT clamp_min, ACINT clamp_max);

/**
 * Dimensions: 	I, J, shrA, shrB, shrC are integers
 * 				C is a matrix, dim(C) = [I][J]
 * 				For MatAddBroadCastA, B is a matrix, dim(B) = [I][J], A represents a scalar
 * 				For MatAddBroadCastB, A is a matrix, dim(A) = [I][J], B represents a scalar
 *
 * Broadcasted Matrix Addition
 * 		For MatAddBroadCastA, add scalar A to all elements of B and store result in C.
 * 		For MatAddBroadCastB, add scalar B to all elements of A and store result in C.
 * shrA, shrB, shrC are scaling constants which are computed in irBuilder.py::getScaleForAddAndSub(sc(A), sc(B), sc(C)).
 * 		shrA, shrB are used to bring matrices A and B to the same scale for addition.
 * 		shrC adjusts the output matrix if required to prevent overflows.
 **/
void MatAddBroadCastA(MYINT* A, MYINT* B, MYINT* C, MYITE I, MYITE J, MYITE left_shift, ACINT zeroA, ACINT shrA, MYITE nA, ACINT zeroB, ACINT shrB, MYITE nB, ACINT zeroC, ACINT shrC, MYITE nC, ACINT clamp_min, ACINT clamp_max);

/**
 * Dimensions: 	I, J, shrA, shrB, shrC are integers
 * 				C is a matrix, dim(C) = [I][J]
 * 				For MatSubBroadCastA, B is a matrix, dim(B) = [I][J], A represents a scalar
 * 				For MatSubBroadCastB, A is a matrix, dim(A) = [I][J], B represents a scalar
 *
 * Broadcasted Matrix Subtraction
 * 		For MatSubBroadCastA, add scalar A to all elements of B and store result in C.
 * 		For MatSubBroadCastB, add scalar B to all elements of A and store result in C.
 * shrA, shrB, shrC are scaling constants which are computed in irBuilder.py::getScaleForAddAndSub(sc(A), sc(B), sc(C)).
 * 		shrA, shrB are used to bring matrices A and B to the same scale for addition.
 * 		shrC adjusts the output matrix if required to prevent overflows.
 **/
void MatSubBroadCastA(MYINT* A, MYINT* B, MYINT* C, MYITE I, MYITE J, MYITE left_shift, ACINT zeroA, ACINT shrA, MYITE nA, ACINT zeroB, ACINT shrB, MYITE nB, ACINT zeroC, ACINT shrC, MYITE nC, ACINT clamp_min, ACINT clamp_max);

/**
 * Dimensions: 	A, B, C are matrices, dim(A) = [I][J], dim(B) = [J][K], dim(C) = [I][K]; tmp is a vector, dim(tmp) = [J] I, K, J, shrA, shrB, H1, H2 are integers.
 *
 * Matrix Multiplication
 * Compute A * B and store it in C, using tmp as a buffer.
 * 		To compute C[i][k], we have to compute summation_j[0:J](A[i][j]*B[j][k]). We store the J values in the vector tmp,
 * 		and carry out Tree Sum (described below) on the vector to ensure minimum loss of bits
 * shrA, shrB, H1, H2 are scaling constants which are computed in irBuilder.py::getShrTreeSumAndDemoteParamsForMul(bw(A), sc(A), bw(B), sc(B), bw(tmp), sc(tmp), bw(C), sc(C), J).
 * 		shrA, shrB are used to alter the scales of matrices A and B so that the multiplication avoids overflows but maintains as many bits as possible.
 * 		H1, H2 are used for Tree Sum. Usage is described below
 * The last two letters, which can be either C or N, denote the following:
 * 		If the last letter is N, it means the matrix B is an intermediate variable in RAM.
 * 		If the last letter is C, it means the matrix B is a read only parameter which must be extracted from flash.
 * 		Similarly, the second last letter controls the input of matrix A.
 * 		On Arduino-like devices with Harvard architecture, the reading of RAM and flash variables is different, hence the different functions.
 *
 * Tree Sum
 * This is a technique used to sum up a long vector. To sum up a vector [a0, a1, a2, a3, a4, a5, a6...],
 * in the first stage we first store a0 + a1 at index 0, a2 + a3 at index 2, a4 + a5 at index 4 and so on.
 * Next stage we store index 0 + index 2 at index 0, index 4 + index 6 at index 4, and so on.
 * We continue this till all elements are summed up at index 0.
 * For fixed point arithmetic, in the first H1 (parameter) stages, we divide the addition result by 2 to avoid overflows,
 * and in the next H2 (parameter) stages (assuming no overflows), we do not do the division to conserve precision.
 **/
void MatMul(MYINT* A, MYINT* B, MYINT* C, MYITE I, MYITE K, MYITE J, ACINT zeroA, ACINT zeroB, ACINT zeroC, ACINT M0, MYITE N, ACINT clamp_min, ACINT clamp_max);

/**
 * Dimensions: 	A, B, C are matrices, dim(A) = dim(B) = dim(C) = [I][J]; I, J, shrA, shrB, shrC are integers.
 *
 * Hadamard Matrix Product
 * Compute A * B element-wise and store it in C.
 * shrA, shrB are scaling constants which are computed in irBuilder.py::getShrTreeSumAndDemoteParamsForMul(bw(A), sc(A), bw(B), sc(B), bw(C), sc(C), bw(C), sc(C), 1).
 * 		shrA, shrB are used to alter the scales of matrices A and B so that the multiplication avoids overflows but maintains as many bits as possible.
 **/
<<<<<<< HEAD
void Hadamard(MYINT* A, MYINT* B, MYINT* C, MYITE I, MYITE J, ACINT zeroA, ACINT zeroB, ACINT zeroC, ACINT M0, MYITE N);

/**
 * Dimensions:	A, B are matrices, dim(A) = dim(B) = [I][J]. I, J, scale_in, scale_out are integers.
 *
 * TanH
 * Computes tanH(A) element-wise and stores the result in B.
 * scale_in is the scale of the input matrix A, and scale_out is the scale of the output matrix B.
 */
void TanHZSkew(MYINT* A, MYINT I, MYINT J, MYINT scale_in, MYINT scale_out, MYINT* B);
=======
void Hadamard(MYINT* A, MYINT* B, MYINT* C, MYITE I, MYITE J, ACINT zeroA, ACINT zeroB, ACINT zeroC, ACINT M0, MYITE N, ACINT clamp_min, ACINT clamp_max);
>>>>>>> 0f2b17bd

/**
 * Dimensions: 	I, J, shrA, shrB are integers
 * 				B, C is are matrices, dim(B) = dim(C) = [I][J]
 * 				A represents a scalar
 *
 * Scalar Matrix Addition
 * 		Multiply scalar A to all elements of B and store result in C.
 * shrA, shrB are scaling constants which are computed in irBuilder.py::getShrTreeSumAndDemoteParamsForMul(bw(A), sc(A), bw(B), sc(B), bw(C), sc(C), bw(C), sc(C), 1).
 * 		shrA, shrB are used to alter the scales of matrices A and B so that the multiplication avoids overflows but maintains as many bits as possible.
 */
void MatMulBroadcastA(MYINT* A, MYINT* B, MYINT* C, MYITE I, MYITE J, ACINT zeroA, ACINT zeroB, ACINT zeroC, ACINT M0, MYITE N, ACINT clamp_min, ACINT clamp_max);

/**
 * Dimensions:	A, B are matrices, dim(A) = dim(B) = [I][J]. I, J, scale_in, scale_out are integers.
 *
 * TanH
 * Computes tanH(A) element-wise and stores the result in B.
 * scale_in is the scale of the input matrix A, and scale_out is the scale of the output matrix B.
 */
void TanH(MYINT* A, MYINT* B, MYITE I, MYITE J, ACINT zeroA, ACINT M0, MYITE N, ACINT clamp_radius);

/**
 * Dimensions:	A, B are matrices, dim(A) = dim(B) = [I][J]; div, add, sigmoid_limit, scale_in, scale_out are integers.
 *
 * Sigmoid activation
 * Computes the sigmoid activation for all elements of A and stores the result in B.
 * scale_in, scale_out are integers which satisfy the following:
 * 		Dividing (float division) each element of matrix A by scale_in gives the floating point matrix of A.
 * 		Dividing (float division) each element of matrix B by scale_out gives the floating point matrix of B.
 *
 * In some cases, a piecewise linear approximation is used for sigmoid: min(max((X+2.0)/4.0, 0.0), 1.0) in floating point version.
 * In this case,
 * 		div represents the fixed point version of 4.0 in the expression.
 * 		add represents the fixed point version of 2.0 in the expression.
 * 		sigmoid_limit represents the fixed point version of 1.0 in the expression.
 * If flag FLOATEXP is disabled, and if new table exponentiation (Util.py::class Config) is not used, this piecewise approximation is used. Else, the above 3 parameters are not used.
 */
<<<<<<< HEAD
void SigmoidZSkew(MYINT* A, MYINT I, MYINT J, MYINT div, MYINT add, MYINT sigmoid_limit, MYINT scale_in, MYINT scale_out, MYINT* B);
=======
void Sigmoid(MYINT* A, MYINT* B, MYITE I, MYITE J, ACINT zeroA, ACINT M0, MYITE N, ACINT clamp_radius);
>>>>>>> 0f2b17bd

//Templated Operations: For cases when Variable BitWidth is enabled.

template<class InputType, class OutputType>
inline OutputType Saturate(InputType inp, InputType min_value, InputType max_value) {
  inp = inp < min_value ? min_value : inp;
  return (OutputType)(inp > max_value ? max_value : inp);
}

template <typename IntegerType>
IntegerType SaturatingRoundingDoublingHighMul(IntegerType a, IntegerType b) {
  static_assert(std::is_same<IntegerType, void>::value, "Unimplemented");
  return a;
}

int64_t SaturatingRoundingDoublingHighMul(int64_t a, int64_t b);

int32_t SaturatingRoundingDoublingHighMul(int32_t a, int32_t b);

int16_t SaturatingRoundingDoublingHighMul(int16_t a, int16_t b);

// Correctly-rounded-to-nearest division by a power-of-two.
// Also known as a rounding arithmetic right shift.
template <typename IntegerType, typename ExponentType>
IntegerType RoundingDivideByPOT(IntegerType x, ExponentType exponent) {
  assert(exponent >= 0);
  assert(exponent <= 31);
  const IntegerType mask = (1ll << exponent) - 1;
  const IntegerType remainder = x & mask;
  IntegerType threshold = (mask >> 1);
  if (x < 0) {
	threshold += 1;
  }

  if (remainder > threshold) {
	return (x >> exponent) + 1;
  }

  return (x >> exponent);
}

template<class InputType>
inline InputType MulQuantMultiplierLTO(InputType x, InputType multiplier, MYITE right_shift) {
	return RoundingDivideByPOT(SaturatingRoundingDoublingHighMul(x, multiplier), right_shift);
}

template<class InputType>
inline InputType MulQuantMultiplierGTO(InputType x, InputType multiplier, MYITE left_shift) {
	return SaturatingRoundingDoublingHighMul(x * (1 << left_shift), multiplier);
}

template<class TypeA, class TypeB, class TypeAc, class TypeC>
void MatAdd(TypeA* A, TypeB* B, TypeC* C, MYITE I, MYITE J, MYITE left_shift, TypeAc zeroA, TypeAc shrA, MYITE nA, TypeAc zeroB, TypeAc shrB, MYITE nB, TypeAc zeroC, TypeAc shrC, MYITE nC, TypeAc clamp_min, TypeAc clamp_max) {	
	for (MYITE i = 0; i < I; i++) {
		for (MYITE j = 0; j < J; j++) {
			TypeAc a = A[i * J + j];
			TypeAc b = B[i * J + j];

			a += zeroA;
			b += zeroB;
			a *= (1 << left_shift);
			b *= (1 << left_shift);

			a = MulQuantMultiplierLTO<TypeAc>(a, shrA, nA);
			b = MulQuantMultiplierLTO<TypeAc>(b, shrB, nB);

			TypeAc c = MulQuantMultiplierLTO<TypeAc>(a + b, shrC, nC);
			C[i * J + j] = Saturate<TypeAc, TypeC>(zeroC + c, clamp_min, clamp_max);
		}
	}
	return;
}

template<class TypeA, class TypeB, class TypeAc, class TypeC>
void MatAddBroadCastA(TypeA* A, TypeB* B, TypeC* C, MYITE I, MYITE J, MYITE left_shift, TypeAc zeroA, TypeAc shrA, MYITE nA, TypeAc zeroB, TypeAc shrB, MYITE nB, TypeAc zeroC, TypeAc shrC, MYITE nC, TypeAc clamp_min, TypeAc clamp_max) {
	TypeAc a = (TypeAc) *A;
	a += zeroA;
	a *= (1 << left_shift);
	a = MulQuantMultiplierLTO<TypeAc>(a, shrA, nA);

	for (MYITE i = 0; i < I; i++) {
		for (MYITE j = 0; j < J; j++) {
			TypeAc b = B[i * J + j];
			b += zeroB;
			b *= (1 << left_shift);
			b = MulQuantMultiplierLTO<TypeAc>(b, shrB, nB);

			TypeAc c = MulQuantMultiplierLTO<TypeAc>(a + b, shrC, nC);
			C[i * J + j] = Saturate<TypeAc, TypeC>(zeroC + c, clamp_min, clamp_max);
		}
	}
	return;
}

template<class TypeA, class TypeB, class TypeAc, class TypeC>
void MatSubBroadCastA(TypeA* A, TypeB* B, TypeC* C, MYITE I, MYITE J, MYITE left_shift, TypeAc zeroA, TypeAc shrA, MYITE nA, TypeAc zeroB, TypeAc shrB, MYITE nB, TypeAc zeroC, TypeAc shrC, MYITE nC, TypeAc clamp_min, TypeAc clamp_max) {
	TypeAc a = (TypeAc) *A;
	a += zeroA;
	a *= (1 << left_shift);
	a = MulQuantMultiplierLTO<TypeAc>(a, shrA, nA);

	for (MYITE i = 0; i < I; i++) {
		for (MYITE j = 0; j < J; j++) {
			TypeAc b = B[i * J + j];
			b += zeroB;
			b *= (1 << left_shift);
			b = MulQuantMultiplierLTO<TypeAc>(b, shrB, nB);

			TypeAc c = MulQuantMultiplierLTO<TypeAc>(a - b, shrC, nC);
			C[i * J + j] = Saturate<TypeAc, TypeC>(zeroC + c, clamp_min, clamp_max);
		}
	}
	return;
}

template<class TypeA, class TypeB, class TypeAc, class TypeC>
void MatMul(TypeA* A, TypeB* B, TypeC* C, MYITE I, MYITE K, MYITE J, TypeAc zeroA, TypeAc zeroB, TypeAc zeroC, TypeAc M0, MYITE N, TypeAc clamp_min, TypeAc clamp_max) {
	for (MYITE i = 0; i < I; i++) {
		for (MYITE j = 0; j < J; j++) {
			TypeAc sum = 0;

			for (MYITE k = 0; k < K; k++) {
				TypeAc a = A[i * K + k];
				TypeAc b = B[k * J + j];

				sum += (a + zeroA) * (b + zeroB);
			}

			sum = MulQuantMultiplierLTO<TypeAc>(sum, M0, N);
			C[i * J + j] = Saturate<TypeAc, TypeC>(zeroC + sum, clamp_min, clamp_max);
		}
	}
	return;
}

template<class TypeA, class TypeB, class TypeAc, class TypeC>
void Hadamard(TypeA* A, TypeB* B, TypeC* C, MYITE I, MYITE J, TypeAc zeroA, TypeAc zeroB, TypeAc zeroC, TypeAc M0, MYITE N, , TypeAc clamp_min, TypeAc clamp_max) {
	for (MYITE i = 0; i < I; i++) {
		for (MYITE j = 0; j < J; j++) {
			TypeAc a = A[i * J + j];
			TypeAc b = B[i * J + j];

			TypeAc prod = (a + zeroA) * (b + zeroB);

			prod = MulQuantMultiplierLTO<TypeAc>(prod, M0, N);
			C[i * J + j] = Saturate<TypeAc, TypeC>(zeroC + prod, clamp_min, clamp_max);
		}
	}
	return;
}

template<class TypeA, class TypeB, class TypeAc, class TypeC>
void MatMulBroadcastA(TypeA* A, TypeB* B, TypeC* C, MYITE I, MYITE J, TypeAc zeroA, TypeAc zeroB, TypeAc zeroC, TypeAc M0, MYITE N, TypeAc clamp_min, TypeAc clamp_max) {
	TypeAc a = (TypeAc) *A;
	a += zeroA;

	for (MYITE i = 0; i < I; i++) {
		for (MYITE j = 0; j < J; j++) {
			TypeAc b = B[i * J + j];
			TypeAc prod = a * (b + zeroB);

			prod = MulQuantMultiplierLTO<TypeAc>(prod, M0, N);
			C[i * J + j] = Saturate<TypeAc, TypeC>(zeroC + prod, clamp_min, clamp_max);
		}
	}
	return;
}

template<class TypeA>
<<<<<<< HEAD
void Sigmoid(TypeA* A, TypeA* B, MYITE I, MYITE J, MYINT div, MYINT add, MYINT sigmoid_limit, MYINT scale_diff) {
=======
void Sigmoid(TypeA* A, TypeA* B, MYITE I, MYITE J, TypeAc zeroA, TypeAc M0, MYITE N, TypeAc clamp_radius) {
>>>>>>> 0f2b17bd
	for (MYITE i = 0; i < I; i++) {
		for (MYITE j = 0; j < J; j++) {
			ACINT x = A[i * J + j];
			x += zeroA;

			MYINT y;
			if (x < -clamp_radius) {
				y = std::numeric_limits<MYINT>::min();
			} else if (x > clamp_radius) {
				y = std::numeric_limits<MYINT>::max();
			} else {
				const ACINT x_rescaled = MultiplyByQuantizedMultiplierGreaterThanOne(x, M0, N);
				using FixedPoint4 = gemmlowp::FixedPoint<ACINT, 4>;
				using FixedPoint0 = gemmlowp::FixedPoint<ACINT, 0>;
				const FixedPoint4 x_f4 = FixedPoint4::FromRaw(x_rescaled);
				const FixedPoint0 y_f0 = gemmlowp::logistic(x_f4);

				ACINT y_s32 = RoundingDivideByPOT(y_f0.raw(), 23);
				if (y_s32 == 256) {
					y_s32 = std::numeric_limits<MYINT>::max();
				}
			}

			B[i * J + j] = Saturate<ACINT, MYINT>(y, 0, 255);
		}
	}
	return;
}

template<class TypeA>
void TanH(TypeA* A, TypeA* B, MYITE I, MYITE J, MYINT scale_in, MYINT scale_out) {
	for (MYITE i = 0; i < I; i++) {
		for (MYITE j = 0; j < J; j++) {
		}
	}
	return;
}<|MERGE_RESOLUTION|>--- conflicted
+++ resolved
@@ -99,20 +99,7 @@
  * shrA, shrB are scaling constants which are computed in irBuilder.py::getShrTreeSumAndDemoteParamsForMul(bw(A), sc(A), bw(B), sc(B), bw(C), sc(C), bw(C), sc(C), 1).
  * 		shrA, shrB are used to alter the scales of matrices A and B so that the multiplication avoids overflows but maintains as many bits as possible.
  **/
-<<<<<<< HEAD
-void Hadamard(MYINT* A, MYINT* B, MYINT* C, MYITE I, MYITE J, ACINT zeroA, ACINT zeroB, ACINT zeroC, ACINT M0, MYITE N);
-
-/**
- * Dimensions:	A, B are matrices, dim(A) = dim(B) = [I][J]. I, J, scale_in, scale_out are integers.
- *
- * TanH
- * Computes tanH(A) element-wise and stores the result in B.
- * scale_in is the scale of the input matrix A, and scale_out is the scale of the output matrix B.
- */
-void TanHZSkew(MYINT* A, MYINT I, MYINT J, MYINT scale_in, MYINT scale_out, MYINT* B);
-=======
 void Hadamard(MYINT* A, MYINT* B, MYINT* C, MYITE I, MYITE J, ACINT zeroA, ACINT zeroB, ACINT zeroC, ACINT M0, MYITE N, ACINT clamp_min, ACINT clamp_max);
->>>>>>> 0f2b17bd
 
 /**
  * Dimensions: 	I, J, shrA, shrB are integers
@@ -151,11 +138,7 @@
  * 		sigmoid_limit represents the fixed point version of 1.0 in the expression.
  * If flag FLOATEXP is disabled, and if new table exponentiation (Util.py::class Config) is not used, this piecewise approximation is used. Else, the above 3 parameters are not used.
  */
-<<<<<<< HEAD
-void SigmoidZSkew(MYINT* A, MYINT I, MYINT J, MYINT div, MYINT add, MYINT sigmoid_limit, MYINT scale_in, MYINT scale_out, MYINT* B);
-=======
 void Sigmoid(MYINT* A, MYINT* B, MYITE I, MYITE J, ACINT zeroA, ACINT M0, MYITE N, ACINT clamp_radius);
->>>>>>> 0f2b17bd
 
 //Templated Operations: For cases when Variable BitWidth is enabled.
 
@@ -325,11 +308,7 @@
 }
 
 template<class TypeA>
-<<<<<<< HEAD
-void Sigmoid(TypeA* A, TypeA* B, MYITE I, MYITE J, MYINT div, MYINT add, MYINT sigmoid_limit, MYINT scale_diff) {
-=======
 void Sigmoid(TypeA* A, TypeA* B, MYITE I, MYITE J, TypeAc zeroA, TypeAc M0, MYITE N, TypeAc clamp_radius) {
->>>>>>> 0f2b17bd
 	for (MYITE i = 0; i < I; i++) {
 		for (MYITE j = 0; j < J; j++) {
 			ACINT x = A[i * J + j];
