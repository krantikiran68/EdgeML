## Edge Machine Learning

This repository provides code for machine learning algorithms for edge devices
developed at [Microsoft Research
India](https://www.microsoft.com/en-us/research/project/resource-efficient-ml-for-the-edge-and-endpoint-iot-devices/). 

Machine learning models for edge devices need to have a small footprint in
terms of storage, prediction latency, and energy. One example of a ubiquitous
real-world application where such models are desirable is resource-scarce
devices and sensors in the Internet of Things (IoT) setting. Making real-time
predictions locally on IoT devices without connecting to the cloud requires
models that fit in a few kilobytes.

This repository contains algorithms that shine in this setting in terms of both model size and compute, namely:
 - **Bonsai**: Strong and shallow non-linear tree based classifier.
 - **ProtoNN**: **Proto**type based k-nearest neighbors (k**NN**) classifier. 
 - **EMI-RNN**: Training routine to recover the critical signature from time series data for faster and accurate RNN predictions.
 - **Fast(G)RNN**: **F**ast, **A**ccurate, **S**table and **T**iny (**G**ated) RNN cells.
 
<<<<<<< HEAD
These algorithms can train models for classical supervised learning problems with memory requirements that are orders of magnitude lower than other modern ML algorithms. The trained models can be loaded onto edge devices such as IoT devices/sensors, and used to make fast and accurate predictions completely offline.

The tf directrory contains code, examples and scripts for all these algorithms in TensorFlow. The cpp directory has training and inference code for Bonsai and ProtoNN algorithms in C++. Please see install/run instruction in the Readme pages within these directories. The Applications directory contains the code for the GesturePod - a gesture recognition system.

For details, please see our [wiki page](https://github.com/Microsoft/EdgeML/wiki/) and our ICML'17 publications on [Bonsai](docs/publications/Bonsai.pdf) and [ProtoNN](docs/publications/ProtoNN.pdf) algorithms, NIPS'18 publications on [EMI-RNN](docs/publications/EMI-RNN.pdf) and [Fast(G)RNN](docs/publications/FastGRNN.pdf).  
=======
These algorithms can train models for classical supervised learning problems
with memory requirements that are orders of magnitude lower than other modern
ML algorithms. The trained models can be loaded onto edge devices such as IoT
devices/sensors, and used to make fast and accurate predictions completely
offline.

The tf directrory contains code, examples and scripts for all these algorithms
in TensorFlow. The cpp directory has training and inference code for Bonsai and
ProtoNN algorithms in C++. Please see install/run instruction in the Readme
pages within these directories.

For details, please see our [wiki
page](https://github.com/Microsoft/EdgeML/wiki/) and our ICML'17 publications
on [Bonsai](docs/publications/Bonsai.pdf) and
[ProtoNN](docs/publications/ProtoNN.pdf) algorithms, NIPS'18 publications on
[EMI-RNN](docs/publications/emi-rnn-preprint-01.pdf) and
[Fast(G)RNN](docs/publications/FastGRNN.pdf).  
>>>>>>> c657995f

Core Contributors:
  - [Aditya Kusupati](https://adityakusupati.github.io/)
  - [Ashish Kumar](https://ashishkumar1993.github.io/)
  - [Chirag Gupta](https://aigen.github.io/)
  - [Don Dennis](https://dkdennis.xyz)
  - [Harsha Vardhan Simhadri](http://harsha-simhadri.org)

We welcome contributions, comments, and criticism. For questions, please [email
Harsha](mailto:harshasi@microsoft.com).

[People](https://github.com/Microsoft/EdgeML/wiki/People/) who have contributed
to this
[project](https://www.microsoft.com/en-us/research/project/resource-efficient-ml-for-the-edge-and-endpoint-iot-devices/).


### Microsoft Open Source Code of Conduct This project has adopted the
[Microsoft Open Source Code of
Conduct](https://opensource.microsoft.com/codeofconduct/). For more information
see the [Code of Conduct
FAQ](https://opensource.microsoft.com/codeofconduct/faq/) or contact
[opencode@microsoft.com](mailto:opencode@microsoft.com) with any additional
questions or comments.<|MERGE_RESOLUTION|>--- conflicted
+++ resolved
@@ -17,23 +17,17 @@
  - **EMI-RNN**: Training routine to recover the critical signature from time series data for faster and accurate RNN predictions.
  - **Fast(G)RNN**: **F**ast, **A**ccurate, **S**table and **T**iny (**G**ated) RNN cells.
  
-<<<<<<< HEAD
-These algorithms can train models for classical supervised learning problems with memory requirements that are orders of magnitude lower than other modern ML algorithms. The trained models can be loaded onto edge devices such as IoT devices/sensors, and used to make fast and accurate predictions completely offline.
-
-The tf directrory contains code, examples and scripts for all these algorithms in TensorFlow. The cpp directory has training and inference code for Bonsai and ProtoNN algorithms in C++. Please see install/run instruction in the Readme pages within these directories. The Applications directory contains the code for the GesturePod - a gesture recognition system.
-
-For details, please see our [wiki page](https://github.com/Microsoft/EdgeML/wiki/) and our ICML'17 publications on [Bonsai](docs/publications/Bonsai.pdf) and [ProtoNN](docs/publications/ProtoNN.pdf) algorithms, NIPS'18 publications on [EMI-RNN](docs/publications/EMI-RNN.pdf) and [Fast(G)RNN](docs/publications/FastGRNN.pdf).  
-=======
 These algorithms can train models for classical supervised learning problems
 with memory requirements that are orders of magnitude lower than other modern
 ML algorithms. The trained models can be loaded onto edge devices such as IoT
 devices/sensors, and used to make fast and accurate predictions completely
 offline.
 
-The tf directrory contains code, examples and scripts for all these algorithms
-in TensorFlow. The cpp directory has training and inference code for Bonsai and
+The `tf` directrory contains code, examples and scripts for all these algorithms
+in TensorFlow. The `cpp` directory has training and inference code for Bonsai and
 ProtoNN algorithms in C++. Please see install/run instruction in the Readme
-pages within these directories.
+pages within these directories. The `applications` directory has code/demonstrations
+of applications of the EdgeML algorithms.
 
 For details, please see our [wiki
 page](https://github.com/Microsoft/EdgeML/wiki/) and our ICML'17 publications
@@ -41,7 +35,7 @@
 [ProtoNN](docs/publications/ProtoNN.pdf) algorithms, NIPS'18 publications on
 [EMI-RNN](docs/publications/emi-rnn-preprint-01.pdf) and
 [Fast(G)RNN](docs/publications/FastGRNN.pdf).  
->>>>>>> c657995f
+
 
 Core Contributors:
   - [Aditya Kusupati](https://adityakusupati.github.io/)
