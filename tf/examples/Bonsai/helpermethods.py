# Copyright (c) Microsoft Corporation. All rights reserved.
# Licensed under the MIT license.

'''
 Functions to check sanity of input arguments
 for the example script.
'''
import argparse
import datetime
import os
import numpy as np


def checkIntPos(value):
    ivalue = int(value)
    if ivalue <= 0:
        raise argparse.ArgumentTypeError(
            "%s is an invalid positive int value" % value)
    return ivalue


def checkIntNneg(value):
    ivalue = int(value)
    if ivalue < 0:
        raise argparse.ArgumentTypeError(
            "%s is an invalid non-neg int value" % value)
    return ivalue


def checkFloatNneg(value):
    fvalue = float(value)
    if fvalue < 0:
        raise argparse.ArgumentTypeError(
            "%s is an invalid non-neg float value" % value)
    return fvalue


def checkFloatPos(value):
    fvalue = float(value)
    if fvalue <= 0:
        raise argparse.ArgumentTypeError(
            "%s is an invalid positive float value" % value)
    return fvalue


def str2bool(v):
    if v.lower() in ('yes', 'true', 't', 'y', '1'):
        return True
    elif v.lower() in ('no', 'false', 'f', 'n', '0'):
        return False
    else:
        raise argparse.ArgumentTypeError('Boolean value expected.')


def getArgs():
    '''
    Function to parse arguments for Bonsai Algorithm
    '''
    parser = argparse.ArgumentParser(
        description='HyperParams for Bonsai Algorithm')
    parser.add_argument('-dir', '--data-dir', required=True,
                        help='Data directory containing' +
                        'train.npy and test.npy')

    parser.add_argument('-d', '--depth', type=checkIntNneg, default=2,
                        help='Depth of Bonsai Tree ' +
                        '(default: 2 try: [0, 1, 3])')
    parser.add_argument('-p', '--proj-dim', type=checkIntPos, default=10,
                        help='Projection Dimension ' +
                        '(default: 20 try: [5, 10, 30])')
    parser.add_argument('-s', '--sigma', type=float, default=1.0,
                        help='Parameter for sigmoid sharpness ' +
                        '(default: 1.0 try: [3.0, 0.05, 0.1]')
    parser.add_argument('-e', '--epochs', type=checkIntPos, default=42,
                        help='Total Epochs (default: 42 try:[100, 150, 60])')
    parser.add_argument('-b', '--batch-size', type=checkIntPos,
                        help='Batch Size to be used ' +
                        '(default: max(100, sqrt(train_samples)))')
    parser.add_argument('-lr', '--learning-rate', type=checkFloatPos,
                        default=0.01, help='Initial Learning rate for ' +
                        'Adam Optimizer (default: 0.01)')

    parser.add_argument('-rW', type=float, default=0.0001,
                        help='Regularizer for predictor parameter W  ' +
                        '(default: 0.0001 try: [0.01, 0.001, 0.00001])')
    parser.add_argument('-rV', type=float, default=0.0001,
                        help='Regularizer for predictor parameter V  ' +
                        '(default: 0.0001 try: [0.01, 0.001, 0.00001])')
    parser.add_argument('-rT', type=float, default=0.0001,
                        help='Regularizer for branching parameter Theta  ' +
                        '(default: 0.0001 try: [0.01, 0.001, 0.00001])')
    parser.add_argument('-rZ', type=float, default=0.00001,
                        help='Regularizer for projection parameter Z  ' +
                        '(default: 0.00001 try: [0.001, 0.0001, 0.000001])')

    parser.add_argument('-sW', type=checkFloatPos,
                        help='Sparsity for predictor parameter W  ' +
                        '(default: For Binary classification 1.0 else 0.2 ' +
                        'try: [0.1, 0.3, 0.5])')
    parser.add_argument('-sV', type=checkFloatPos,
                        help='Sparsity for predictor parameter V  ' +
                        '(default: For Binary classification 1.0 else 0.2 ' +
                        'try: [0.1, 0.3, 0.5])')
    parser.add_argument('-sT', type=checkFloatPos,
                        help='Sparsity for branching parameter Theta  ' +
                        '(default: For Binary classification 1.0 else 0.2 ' +
                        'try: [0.1, 0.3, 0.5])')
    parser.add_argument('-sZ', type=checkFloatPos, default=0.2,
                        help='Sparsity for projection parameter Z  ' +
                        '(default: 0.2 try: [0.1, 0.3, 0.5])')
    parser.add_argument('-oF', '--output-file', default=None,
                        help='Output file for dumping the program output, ' +
                        '(default: stdout)')

    parser.add_argument('-regression', type=str2bool, default=False,
                        help='boolean argument which controls whether to perform ' +
                        'regression or classification.' +
                        'default : False (Classification) values: [True, False]')

    return parser.parse_args()


def getQuantArgs():
    '''
    Function to parse arguments for Model Quantisation
    '''
    parser = argparse.ArgumentParser(
        description='Arguments for quantizing Fast models. ' +
        'Works only for piece-wise linear non-linearities, ' +
        'like relu, quantTanh, quantSigm (check rnn.py for the definitions)')
    parser.add_argument('-dir', '--model-dir', required=True,
                        help='model directory containing' +
                        '*.npy weight files dumped from the trained model')
    parser.add_argument('-m', '--max-val', type=checkIntNneg, default=127,
                        help='this represents the maximum possible value ' +
                        'in model, essentially the byte complexity, ' +
                        '127=> 1 byte is default')

    return parser.parse_args()


def createTimeStampDir(dataDir):
    '''
    Creates a Directory with timestamp as it's name
    '''
    if os.path.isdir(dataDir + '/TFBonsaiResults') is False:
        try:
            os.mkdir(dataDir + '/TFBonsaiResults')
        except OSError:
            print("Creation of the directory %s failed" %
                  dataDir + '/TFBonsaiResults')

    currDir = 'TFBonsaiResults/' + datetime.datetime.now().strftime("%H_%M_%S_%d_%m_%y")
    if os.path.isdir(dataDir + '/' + currDir) is False:
        try:
            os.mkdir(dataDir + '/' + currDir)
        except OSError:
            print("Creation of the directory %s failed" %
                  dataDir + '/' + currDir)
        else:
            return (dataDir + '/' + currDir)
    return None


def preProcessData(dataDir, isRegression=False):
    '''
    Function to pre-process input data
    Expects a .npy file of form [lbl feats] for each datapoint
    Outputs a train and test set datapoints appended with 1 for Bias induction
    dataDimension, numClasses are inferred directly
    '''
    train = np.load(dataDir + '/train.npy')
    test = np.load(dataDir + '/test.npy')

    dataDimension = int(train.shape[1]) - 1

    Xtrain = train[:, 1:dataDimension + 1]
    Ytrain_ = train[:, 0]

    Xtest = test[:, 1:dataDimension + 1]
    Ytest_ = test[:, 0]

    # Mean Var Normalisation
    mean = np.mean(Xtrain, 0)
    std = np.std(Xtrain, 0)
    std[std[:] < 0.000001] = 1
    Xtrain = (Xtrain - mean) / std
    Xtest = (Xtest - mean) / std
    # End Mean Var normalisation

    # Classification.
    if (isRegression == False):
        numClasses = max(Ytrain_) - min(Ytrain_) + 1
        numClasses = int(max(numClasses, max(Ytest_) - min(Ytest_) + 1))

        lab = Ytrain_.astype('uint8')
        lab = np.array(lab) - min(lab)

        lab_ = np.zeros((Xtrain.shape[0], numClasses))
        lab_[np.arange(Xtrain.shape[0]), lab] = 1
        if (numClasses == 2):
            Ytrain = np.reshape(lab, [-1, 1])
        else:
            Ytrain = lab_

        lab = Ytest_.astype('uint8')
        lab = np.array(lab) - min(lab)

        lab_ = np.zeros((Xtest.shape[0], numClasses))
        lab_[np.arange(Xtest.shape[0]), lab] = 1
        if (numClasses == 2):
            Ytest = np.reshape(lab, [-1, 1])
        else:
            Ytest = lab_

    elif (isRegression == True):
        # The number of classes is always 1, for regression.
        numClasses = 1
        Ytrain = Ytrain_
        Ytest = Ytest_

    trainBias = np.ones([Xtrain.shape[0], 1])
    Xtrain = np.append(Xtrain, trainBias, axis=1)
    testBias = np.ones([Xtest.shape[0], 1])
    Xtest = np.append(Xtest, testBias, axis=1)

<<<<<<< HEAD
    if (isRegression == False):
        return dataDimension + 1, numClasses, Xtrain, Ytrain, Xtest, Ytest
    elif (isRegression == True):
        return dataDimension + 1, numClasses, Xtrain, Ytrain.reshape((-1, 1)), Xtest, Ytest.reshape((-1, 1))
=======
    mean = np.append(mean, np.array([0]))
    std = np.append(std, np.array([1]))

    dataDimension += 1

    return dataDimension, numClasses, Xtrain, Ytrain, Xtest, Ytest, mean, std
>>>>>>> d6d65b09


def dumpCommand(list, currDir):
    '''
    Dumps the current command to a file for further use
    '''
    commandFile = open(currDir + '/command.txt', 'w')
    command = "python"

    command = command + " " + ' '.join(list)
    commandFile.write(command)

    commandFile.flush()
    commandFile.close()


def saveMeanStd(mean, std, currDir):
    '''
    Function to save Mean and Std vectors
    '''
    np.save(currDir + '/mean.npy', mean)
    np.save(currDir + '/std.npy', std)<|MERGE_RESOLUTION|>--- conflicted
+++ resolved
@@ -224,19 +224,13 @@
     testBias = np.ones([Xtest.shape[0], 1])
     Xtest = np.append(Xtest, testBias, axis=1)
 
-<<<<<<< HEAD
-    if (isRegression == False):
-        return dataDimension + 1, numClasses, Xtrain, Ytrain, Xtest, Ytest
-    elif (isRegression == True):
-        return dataDimension + 1, numClasses, Xtrain, Ytrain.reshape((-1, 1)), Xtest, Ytest.reshape((-1, 1))
-=======
     mean = np.append(mean, np.array([0]))
     std = np.append(std, np.array([1]))
-
-    dataDimension += 1
-
-    return dataDimension, numClasses, Xtrain, Ytrain, Xtest, Ytest, mean, std
->>>>>>> d6d65b09
+    
+    if (isRegression == False):
+        return dataDimension + 1, numClasses, Xtrain, Ytrain, Xtest, Ytest, mean, std
+    elif (isRegression == True):
+        return dataDimension + 1, numClasses, Xtrain, Ytrain.reshape((-1, 1)), Xtest, Ytest.reshape((-1, 1)), mean, std
 
 
 def dumpCommand(list, currDir):
