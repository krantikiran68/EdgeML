--- conflicted
+++ resolved
@@ -56,13 +56,11 @@
 # For a regression algorithm, fixed point code can have this much more numerical loss compared to floating point code. Not used in classification algorithms.
 permittedRegressionNumericalLossMargin = 90.0
 
-<<<<<<< HEAD
 # Used in the zero skew representation, this value is used in the quantization of variables
 quantizationLevels = 265 if wordLength == 8 else 65536
-=======
+
 # Minimum version of gcc required for compilation
 min_gcc_version = 8
->>>>>>> 4ba8319b
 
 # Following classes are used sanity checks for arguments passed to the compiler, to prevent unexpected arguments being passed.
 # These lists should be updated as the compiler is expanded to multiple algorithms and datasets.
