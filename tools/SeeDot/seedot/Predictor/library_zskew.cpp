// Copyright (c) Microsoft Corporation. All rights reserved.
// Licensed under the MIT license.

#include <iostream>
#include <cmath>

#include "datatypes.h"
#include "library_zskew.h"

int64_t SaturatingRoundingDoublingHighMul(int64_t a, int64_t b) {
  bool overflow = a == b && a == std::numeric_limits<int64_t>::min();
  __int128 a_128(a);
  __int128 b_128(b);
  __int128 ab_128 = a_128 * b_128;
  int64_t nudge = ab_128 >= 0 ? (1 << 62) : (1 - (1 << 62));
  int64_t ab_x2_high64 = static_cast<int64_t>((ab_128 + nudge) / (1ll << 63));
  return overflow ? std::numeric_limits<int64_t>::max() : ab_x2_high64;
}

int32_t SaturatingRoundingDoublingHighMul(int32_t a, int32_t b) {
  bool overflow = a == b && a == std::numeric_limits<int32_t>::min();
  int64_t a_64(a);
  int64_t b_64(b);
  int64_t ab_64 = a_64 * b_64;
  int32_t nudge = ab_64 >= 0 ? (1 << 30) : (1 - (1 << 30));
  int32_t ab_x2_high32 = static_cast<int32_t>((ab_64 + nudge) / (1ll << 31));
  return overflow ? std::numeric_limits<int32_t>::max() : ab_x2_high32;
}

int16_t SaturatingRoundingDoublingHighMul(int16_t a, int16_t b) {
  bool overflow = a == b && a == std::numeric_limits<int16_t>::min();
  int32_t a_32(a);
  int32_t b_32(b);
  int32_t ab_32 = a_32 * b_32;
  int16_t nudge = ab_32 >= 0 ? (1 << 14) : (1 - (1 << 14));
  int16_t ab_x2_high16 = static_cast<int16_t>((ab_32 + nudge) / (1 << 15));
  return overflow ? std::numeric_limits<int16_t>::max() : ab_x2_high16;
}

// This file contains implementations of the linear algebra operators supported by SeeDot.
// Each function takes the scaling factors as arguments along with the pointers to the operands.

// C = A + B
void MatAdd(MYINT* A, MYINT* B, MYINT* C, MYITE I, MYITE J, MYITE left_shift, ACINT zeroA, ACINT shrA, MYITE nA, ACINT zeroB, ACINT shrB, MYITE nB, ACINT zeroC, ACINT shrC, MYITE nC, ACINT clamp_min, ACINT clamp_max) {
	for (MYITE i = 0; i < I; i++) {
		for (MYITE j = 0; j < J; j++) {
			ACINT a = A[i * J + j];
			ACINT b = B[i * J + j];

			a += zeroA;
			b += zeroB;
			a *= (1 << left_shift);
			b *= (1 << left_shift);

			a = MulQuantMultiplierLTO<ACINT>(a, shrA, nA);
			b = MulQuantMultiplierLTO<ACINT>(b, shrB, nB);

			ACINT c = MulQuantMultiplierLTO<ACINT>(a + b, shrC, nC);
			C[i * J + j] = Saturate<ACINT, MYINT>(zeroC + c, clamp_min, clamp_max);
		}
	}
	return;
}

// C = a + B
void MatAddBroadCastA(MYINT* A, MYINT* B, MYINT* C, MYITE I, MYITE J, MYITE left_shift, ACINT zeroA, ACINT shrA, MYITE nA, ACINT zeroB, ACINT shrB, MYITE nB, ACINT zeroC, ACINT shrC, MYITE nC, ACINT clamp_min, ACINT clamp_max) {
	ACINT a = (ACINT) *A;
	a += zeroA;
	a *= (1 << left_shift);
	a = MulQuantMultiplierLTO<ACINT>(a, shrA, nA);

	for (MYITE i = 0; i < I; i++) {
		for (MYITE j = 0; j < J; j++) {
			ACINT b = B[i * J + j];
			b += zeroB;
			b *= (1 << left_shift);
			b = MulQuantMultiplierLTO<ACINT>(b, shrB, nB);

			ACINT c = MulQuantMultiplierLTO<ACINT>(a + b, shrC, nC);
			C[i * J + j] = Saturate<ACINT, MYINT>(zeroC + c, clamp_min, clamp_max);
		}
	}
	return;
}

// C = a - B
void MatSubBroadCastA(MYINT* A, MYINT* B, MYINT* C, MYITE I, MYITE J, MYITE left_shift, ACINT zeroA, ACINT shrA, MYITE nA, ACINT zeroB, ACINT shrB, MYITE nB, ACINT zeroC, ACINT shrC, MYITE nC, ACINT clamp_min, ACINT clamp_max) {
	ACINT a = (ACINT) *A;
	a += zeroA;
	a *= (1 << left_shift);
	a = MulQuantMultiplierLTO<ACINT>(a, shrA, nA);

	for (MYITE i = 0; i < I; i++) {
		for (MYITE j = 0; j < J; j++) {
			ACINT b = B[i * J + j];
			b += zeroB;
			b *= (1 << left_shift);
			b = MulQuantMultiplierLTO<ACINT>(b, shrB, nB);

			ACINT c = MulQuantMultiplierLTO<ACINT>(a - b, shrC, nC);
			C[i * J + j] = Saturate<ACINT, MYINT>(zeroC + c, clamp_min, clamp_max);
		}
	}
	return;
}

// C = A * B
void MatMul(MYINT* A, MYINT* B, MYINT* C, MYITE I, MYITE K, MYITE J, ACINT zeroA, ACINT zeroB, ACINT zeroC, ACINT M0, MYITE N, ACINT clamp_min, ACINT clamp_max) {
	for (MYITE i = 0; i < I; i++) {
		for (MYITE j = 0; j < J; j++) {
			ACINT sum = 0;

			for (MYITE k = 0; k < K; k++) {
				ACINT a = A[i * K + k];
				ACINT b = B[k * J + j];

				sum += (a + zeroA) * (b + zeroB);
			}

			sum = MulQuantMultiplierLTO<ACINT>(sum, M0, N);
			C[i * J + j] = Saturate<ACINT, MYINT>(zeroC + sum, clamp_min, clamp_max);
		}
	}
	return;
}

// C = A <*> B
void Hadamard(MYINT* A, MYINT* B, MYINT* C, MYITE I, MYITE J, ACINT zeroA, ACINT zeroB, ACINT zeroC, ACINT M0, MYITE N, ACINT clamp_min, ACINT clamp_max) {
	for (MYITE i = 0; i < I; i++) {
		for (MYITE j = 0; j < J; j++) {
			ACINT a = A[i * J + j];
			ACINT b = B[i * J + j];

			ACINT prod = (a + zeroA) * (b + zeroB);

			prod = MulQuantMultiplierLTO<ACINT>(prod, M0, N);
			C[i * J + j] = Saturate<ACINT, MYINT>(zeroC + prod, clamp_min, clamp_max);
		}
	}
	return;
}

// C = a * B
void MatMulBroadcastA(MYINT* A, MYINT* B, MYINT* C, MYITE I, MYITE J, ACINT zeroA, ACINT zeroB, ACINT zeroC, ACINT M0, MYITE N, ACINT clamp_min, ACINT clamp_max) {
	ACINT a = (ACINT) *A;
	a += zeroA;

	for (MYITE i = 0; i < I; i++) {
		for (MYITE j = 0; j < J; j++) {
			ACINT b = B[i * J + j];
			ACINT prod = a * (b + zeroB);

			prod = MulQuantMultiplierLTO<ACINT>(prod, M0, N);
			C[i * J + j] = Saturate<ACINT, MYINT>(zeroC + prod, clamp_min, clamp_max);
		}
	}
	return;
}

// A = tanh(A)
<<<<<<< HEAD
void TanHZSkew(MYINT* A, MYINT I, MYINT J, MYINT scale_in, MYINT scale_out, MYINT* B) {
=======
void TanH(MYINT* A, MYINT* B, MYITE I, MYITE J, ACINT zeroA, ACINT M0, MYITE N, ACINT clamp_radius) {
>>>>>>> 0f2b17bd
	for (MYITE i = 0; i < I; i++) {
		for (MYITE j = 0; j < J; j++) {
		}
	}
	return;
}

// B = Sigmoid(A)
<<<<<<< HEAD
void SigmoidZSkew(MYINT* A, MYINT I, MYINT J, MYINT div, MYINT add, MYINT sigmoid_limit, MYINT scale_in, MYINT scale_out, MYINT* B) {
	MYINT scale_diff = scale_out / scale_in;
=======
void Sigmoid(MYINT* A, MYINT* B, MYITE I, MYITE J, ACINT zeroA, ACINT M0, MYITE N, ACINT clamp_radius) {
>>>>>>> 0f2b17bd
	for (MYITE i = 0; i < I; i++) {
		for (MYITE j = 0; j < J; j++) {
			ACINT x = A[i * J + j];
			x += zeroA;

			MYINT y;
			if (x < -clamp_radius) {
				y = std::numeric_limits<MYINT>::min();
			} else if (x > clamp_radius) {
				y = std::numeric_limits<MYINT>::max();
			} else {
				const ACINT x_rescaled = MultiplyByQuantizedMultiplierGreaterThanOne(x, M0, N);
				using FixedPoint4 = gemmlowp::FixedPoint<ACINT, 4>;
				using FixedPoint0 = gemmlowp::FixedPoint<ACINT, 0>;
				const FixedPoint4 x_f4 = FixedPoint4::FromRaw(x_rescaled);
				const FixedPoint0 y_f0 = gemmlowp::logistic(x_f4);

				ACINT y_s32 = RoundingDivideByPOT(y_f0.raw(), 23);
				if (y_s32 == 256) {
					y_s32 = std::numeric_limits<MYINT>::max();
				}
			}

			B[i * J + j] = Saturate<ACINT, MYINT>(y, 0, 255);
		}
	}
	return;
}<|MERGE_RESOLUTION|>--- conflicted
+++ resolved
@@ -158,11 +158,7 @@
 }
 
 // A = tanh(A)
-<<<<<<< HEAD
-void TanHZSkew(MYINT* A, MYINT I, MYINT J, MYINT scale_in, MYINT scale_out, MYINT* B) {
-=======
 void TanH(MYINT* A, MYINT* B, MYITE I, MYITE J, ACINT zeroA, ACINT M0, MYITE N, ACINT clamp_radius) {
->>>>>>> 0f2b17bd
 	for (MYITE i = 0; i < I; i++) {
 		for (MYITE j = 0; j < J; j++) {
 		}
@@ -171,12 +167,7 @@
 }
 
 // B = Sigmoid(A)
-<<<<<<< HEAD
-void SigmoidZSkew(MYINT* A, MYINT I, MYINT J, MYINT div, MYINT add, MYINT sigmoid_limit, MYINT scale_in, MYINT scale_out, MYINT* B) {
-	MYINT scale_diff = scale_out / scale_in;
-=======
 void Sigmoid(MYINT* A, MYINT* B, MYITE I, MYITE J, ACINT zeroA, ACINT M0, MYITE N, ACINT clamp_radius) {
->>>>>>> 0f2b17bd
 	for (MYITE i = 0; i < I; i++) {
 		for (MYITE j = 0; j < J; j++) {
 			ACINT x = A[i * J + j];
